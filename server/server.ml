--- conflicted
+++ resolved
@@ -445,7 +445,6 @@
 
   (* Characters available to read after start? *)
   if n > 0 then
-<<<<<<< HEAD
 
     (
       
@@ -466,28 +465,6 @@
 
     )
 
-=======
-
-    (
-      
-      (* Go to starting position in file *)
-      seek_in ic start;
-      
-      (* Create string of fixed size *)
-      let s = String.create n in
-
-      (* Read into string *)
-      really_input ic s 0 n;
-
-      (* Close input channel *)
-      close_in ic;
-
-      (* Return new position and string *)
-      (start + n, s)
-
-    )
-
->>>>>>> 6ccabe8b
   else
     
     (* Position is unchanged, string is empty *)
@@ -503,31 +480,6 @@
     checksum 
     job_command
     job_args =
-<<<<<<< HEAD
-  
-  (* Generate a unique job ID *)
-  let job_id = generate_uid () in 
-  
-  (* Create temporary files for input, output and error output *)
-  let stdin_fn = ("kind_job_" ^ job_id ^ "_input") in
-  let stdout_fn = ("kind_job_" ^ job_id ^ "_output") in
-  
-  (* Write data from client to stdin of new kind process *)
-  write_bytes_to_file (zframe_getbytes payload) stdin_fn;
-  
-  (* Open file for input *)
-  let kind_stdin_in = 
-    Unix.openfile stdin_fn [Unix.O_CREAT; Unix.O_RDONLY; Unix.O_NONBLOCK] 0o600 
-  in
-  
-  (* Open file for output *)
-  let kind_stdout_out = 
-    Unix.openfile stdout_fn [Unix.O_CREAT; Unix.O_RDWR; Unix.O_NONBLOCK] 0o600 
-  in
-  
-  (* Temporary file for stderr *)
-  let stderr_fn, kind_stderr_out = 
-=======
 
   (* Open file *)
   let loadavg_ch = open_in "/proc/loadavg" in
@@ -539,7 +491,6 @@
 
   (* Close file *)
   close_in loadavg_ch;
->>>>>>> 6ccabe8b
 
   log
     "Current system load: %.2f %.2f %.2f"
@@ -624,54 +575,7 @@
             (* By default merge stdout and stderr *)
             stdout_fn, kind_stdout_out
 
-<<<<<<< HEAD
-      raise Checksum_failure
-        
-    );
-  
-  log 
-    "Executing %s %a"
-    job_command
-    (pp_print_list Format.pp_print_string " ") job_args;
-
-  (* Create kind process *)
-  let kind_pid = 
-    Unix.create_process 
-      job_command
-      (Array.of_list (job_command :: job_args @ [stdin_fn])) 
-      kind_stdin_in
-      kind_stdout_out
-      kind_stderr_out
-  in
-  
-  (* Close our end of the pipe which has been duplicated by the
-     process *)
-  if (not (kind_stderr_out == kind_stdout_out)) then 
-    (Unix.close kind_stderr_out); 
-  
-  Unix.close kind_stdin_in;
-  Unix.close kind_stdout_out; 
-  
-  (* Add job to Hashtbl of running jobs and associated files *)
-  Hashtbl.add 
-    running_jobs 
-    job_id 
-    { job_pid = kind_pid;
-      job_start_timestamp = int_of_float (Unix.time ());
-      job_stdin_fn = stdin_fn;
-      job_stdout_fn = stdout_fn;
-      job_stderr_fn = stderr_fn;
-      job_stdout_pos = 0 };
-
-  (* Send job ID to client *)
-  let msg = zmsg_new () in
-  ignore(zmsg_pushstr msg job_id);
-  ignore(zmsg_send msg sock);
-  
-  log "Job created with ID %s" job_id;
-=======
           )
->>>>>>> 6ccabe8b
 
       in
 

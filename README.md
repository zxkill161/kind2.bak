--- conflicted
+++ resolved
@@ -41,12 +41,7 @@
 ## Requirements
 
 - Linux or Mac OS X,
-<<<<<<< HEAD
-- OCaml 4.02 or later,
-=======
 - OCaml 4.03 or later,
-- Camlp4 
->>>>>>> 4c948d1c
 - [Menhir](http://gallium.inria.fr/~fpottier/menhir/) parser generator, and
 - a supported SMT solver
     - [CVC4](http://cvc4.cs.nyu.edu),

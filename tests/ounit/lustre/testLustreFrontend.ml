(* This file is part of the Kind 2 model checker.

   Copyright (c) 2020 by the Board of Trustees of the University of Iowa

   Licensed under the Apache License, Version 2.0 (the "License"); you
   may not use this file except in compliance with the License.  You
   may obtain a copy of the License at

   http://www.apache.org/licenses/LICENSE-2.0 

   Unless required by applicable law or agreed to in writing, software
   distributed under the License is distributed on an "AS IS" BASIS,
   WITHOUT WARRANTIES OR CONDITIONS OF ANY KIND, either express or
   implied. See the License for the specific language governing
   permissions and limitations under the License. 

 *)

(** Testing lustre frontend expected error paths
   
   @author Andrew Marmaduke *)

open OUnit2

let load_file file = LustreInput.of_file ?old_frontend:(Some false) true file

let mk_test label fn = label >:: (fun _ -> assert_bool "expected error" (fn ()))

(* *************************************************************************** *)
(*                           Lustre Parser Checks                              *)
(* *************************************************************************** *)
let _ = run_test_tt_main ("frontend LustreParser error tests" >::: [
  mk_test "test imported function without body" (fun () ->
    match load_file "./lustreParser/imported_fun_no_body.lus" with
    | Error (`LustreParserError  _) -> true
    | _ -> false);
  mk_test "test imported node without body" (fun () ->
    match load_file "./lustreParser/imported_node_no_body.lus" with
    | Error (`LustreParserError  _) -> true
    | _ -> false);
  mk_test "test mode reqs by idents no self ref" (fun () ->
    match load_file "./lustreParser/mode_reqs_by_idents_no_self_ref.lus" with
    | Error (`LustreParserError  _) -> true
    | _ -> false);
])

(* *************************************************************************** *)
(*                   Lustre Ast Inline Constants Checks                        *)
(* *************************************************************************** *)
let _ = run_test_tt_main ("frontend LustreAstInlineConstants error tests" >::: [
  mk_test "test imported function without body" (fun () ->
    match load_file "./lustreAstInlineConstants/test_access_out_of_bounds.lus" with
    | Error (`LustreAstInlineConstantsError  (_, OutOfBounds _)) -> true
    | _ -> false);
])

(* *************************************************************************** *)
(*                           Lustre Syntax Checks                              *)
(* *************************************************************************** *)
let _ = run_test_tt_main ("frontend LustreSyntaxChecks error tests" >::: [
  mk_test "test undefined local" (fun () ->
    match load_file "./lustreSyntaxChecks/undefined_local.lus" with
    | Error (`LustreSyntaxChecksError (_, UndefinedLocal _)) -> true
    | _ -> false);
  mk_test "test unsupported when expr" (fun () ->
    match load_file "./lustreSyntaxChecks/unsupported_when.lus" with
    | Error (`LustreSyntaxChecksError (_, UnsupportedWhen _)) -> true
    | _ -> false);
  mk_test "test temporal op in const" (fun () ->
    match load_file "./lustreSyntaxChecks/const_not_const.lus" with
    | Error (`LustreSyntaxChecksError (_, IllegalTemporalOperator _)) -> true
    | _ -> false);
  mk_test "test temporal op in ghost const" (fun () ->
    match load_file "./lustreSyntaxChecks/ghost_const_not_const.lus" with
    | Error (`LustreSyntaxChecksError (_, IllegalTemporalOperator _)) -> true
    | _ -> false);
  mk_test "test undefined node" (fun () ->
    match load_file "./lustreSyntaxChecks/dangling_call_in_ghost_var.lus" with
    | Error (`LustreSyntaxChecksError (_, UndefinedNode _)) -> true
    | _ -> false);
  mk_test "test undefined contract" (fun () ->
    match load_file "./lustreSyntaxChecks/dangling_contract_call.lus" with
    | Error (`LustreSyntaxChecksError (_, UndefinedContract _)) -> true
    | _ -> false);
  mk_test "test unknown contract call input" (fun () ->
    match load_file "./lustreSyntaxChecks/unknown_contract_call_input.lus" with
    | Error (`LustreSyntaxChecksError (_, DanglingIdentifier _)) -> true
    | _ -> false);
  mk_test "test unknown contract call output" (fun () ->
    match load_file "./lustreSyntaxChecks/unknown_contract_call_output.lus" with
    | Error (`LustreSyntaxChecksError (_, DanglingIdentifier _)) -> true
    | _ -> false);
  mk_test "test undeclared lhs" (fun () ->
    match load_file "./lustreSyntaxChecks/undeclared_lhs.lus" with
    | Error (`LustreSyntaxChecksError (_, DanglingIdentifier _)) -> true
    | _ -> false);
  mk_test "test inlined contract 2" (fun () ->
    match load_file "./lustreTypeChecker/inlined_contract_02.lus" with
    | Error (`LustreSyntaxChecksError (_, DanglingIdentifier _)) -> true
    | _ -> false);
  mk_test "test function with arrow in body" (fun () ->
    match load_file "./lustreSyntaxChecks/function_no_arrow_in_body.lus" with
    | Error (`LustreSyntaxChecksError (_, IllegalTemporalOperator _)) -> true
    | _ -> false);
  mk_test "test function with node call in body" (fun () ->
    match load_file "./lustreSyntaxChecks/function_no_node_call.lus" with
    | Error (`LustreSyntaxChecksError (_, NodeCallInFunction _)) -> true
    | _ -> false);
  mk_test "test function with pre in body" (fun () ->
    match load_file "./lustreSyntaxChecks/function_no_pre_in_body.lus" with
    | Error (`LustreSyntaxChecksError (_, IllegalTemporalOperator _)) -> true
    | _ -> false);
  mk_test "test function contract with stateful import" (fun () ->
    match load_file "./lustreSyntaxChecks/function_stateful_contract_import.lus" with
    | Error (`LustreSyntaxChecksError (_, IllegalImportOfStatefulContract _)) -> true
    | _ -> false);
  mk_test "test merge clock mismatch" (fun () ->
    match load_file "./lustreSyntaxChecks/merge_enum2.lus" with
    | Error (`LustreSyntaxChecksError (_, ClockMismatchInMerge)) -> true
    | _ -> false);
  mk_test "test call in cone of influence 1" (fun () ->
    match load_file "./lustreSyntaxChecks/no_node_subject_to_refinement_in_contract_1.lus" with
    | Error (`LustreSyntaxChecksError (_, NodeCallInRefinableContract _)) -> true
    | _ -> false);
  mk_test "test call in cone of influence 2" (fun () ->
    match load_file "./lustreSyntaxChecks/no_node_subject_to_refinement_in_contract_2.lus" with
    | Error (`LustreSyntaxChecksError (_, NodeCallInRefinableContract _)) -> true
    | _ -> false);
  mk_test "test unsupported current expr" (fun () ->
    match load_file "./lustreSyntaxChecks/unsupported_current.lus" with
    | Error (`LustreSyntaxChecksError (_, UnsupportedExpression _)) -> true
    | _ -> false);
  mk_test "test dangling identifier 2" (fun () ->
    match load_file "./lustreSyntaxChecks/test_eqn_lhs_not_defined.lus" with
    | Error (`LustreSyntaxChecksError (_, DanglingIdentifier _)) -> true
    | _ -> false);
  mk_test "test unsupported outside merge 2" (fun () ->
    match load_file "./lustreSyntaxChecks/test_merge.lus" with
    | Error (`LustreSyntaxChecksError (_, UnsupportedOutsideMerge _)) -> true
    | _ -> false);
  mk_test "test symbolic array index in not call" (fun () ->
    match load_file "./lustreSyntaxChecks/test_node_call_with_inductive_array_index.lus" with
    | Error (`LustreSyntaxChecksError (_, SymbolicArrayIndexInNodeArgument _)) -> true
    | _ -> false);
  mk_test "test temporal operator in function contract" (fun () ->
    match load_file "./lustreSyntaxChecks/function_no_stateful_contract.lus" with
    | Error (`LustreSyntaxChecksError (_, IllegalTemporalOperator _)) -> true
    | _ -> false);  
  mk_test "test defining a variable more than once 1" (fun () ->
    match load_file "./lustreSyntaxChecks/var_redefinition.lus" with
    | Error (`LustreSyntaxChecksError (_, DuplicateOutput _)) -> true
    | _ -> false);  
  mk_test "test defining a variable more than once 1" (fun () ->
    match load_file "./lustreSyntaxChecks/var_redefinition2.lus" with
    | Error (`LustreSyntaxChecksError (_, DuplicateOutput _)) -> true
    | _ -> false);  
  mk_test "test defining a variable more than once 1" (fun () ->
    match load_file "./lustreSyntaxChecks/var_redefinition3.lus" with
    | Error (`LustreSyntaxChecksError (_, DuplicateLocal _)) -> true
<<<<<<< HEAD
    | _ -> false);  
=======
    | _ -> false);
>>>>>>> d34694b4
])

(* *************************************************************************** *)
(*                   Lustre Ast Array Dependencies Checks                      *)
(* *************************************************************************** *)
let _ = run_test_tt_main ("frontend lustreArrayDependencies error tests" >::: [
  mk_test "test invalid inductive array def 1" (fun () ->
    match load_file "./lustreArrayDependencies/inductive_array1.lus" with
    | Error (`LustreArrayDependencies  (_, Cycle _)) -> true
    | _ -> false);
  mk_test "test invalid inductive array def 2" (fun () ->
    match load_file "./lustreArrayDependencies/inductive_array2.lus" with
    | Error (`LustreArrayDependencies  (_, Cycle _)) -> true
    | _ -> false);
  mk_test "test invalid inductive array def 3" (fun () ->
    match load_file "./lustreArrayDependencies/inductive_array3.lus" with
    | Error (`LustreArrayDependencies  (_, ExprMissingIndex _)) -> true
    | _ -> false);
  mk_test "test invalid inductive array def 4" (fun () ->
    match load_file "./lustreArrayDependencies/inductive_array4.lus" with
    | Error (`LustreArrayDependencies  (_, Cycle _)) -> true
    | _ -> false);
  mk_test "test invalid inductive array def 5" (fun () ->
    match load_file "./lustreArrayDependencies/inductive_array5.lus" with
    | Error (`LustreArrayDependencies  (_, ExprMissingIndex _)) -> true
    | _ -> false);
  mk_test "test invalid inductive array def 6" (fun () ->
    match load_file "./lustreArrayDependencies/inductive_array6.lus" with
    | Error (`LustreArrayDependencies  (_, Cycle _)) -> true
    | _ -> false);
  mk_test "test invalid inductive array def 7" (fun () ->
    match load_file "./lustreArrayDependencies/inductive_array7.lus" with
    | Error (`LustreArrayDependencies  (_, Cycle _)) -> true
    | _ -> false);
  mk_test "test invalid inductive array def 8" (fun () ->
    match load_file "./lustreArrayDependencies/inductive_array8.lus" with
    | Error (`LustreArrayDependencies  (_, Cycle _)) -> true
    | _ -> false);
  mk_test "test invalid inductive array def 9" (fun () ->
    match load_file "./lustreArrayDependencies/inductive_array9.lus" with
    | Error (`LustreArrayDependencies  (_, Cycle _)) -> true
    | _ -> false);
  mk_test "test invalid inductive array def 10" (fun () ->
    match load_file "./lustreArrayDependencies/inductive_array10.lus" with
    | Error (`LustreArrayDependencies  (_, Cycle _)) -> true
    | _ -> false);
  mk_test "test invalid inductive array def 11" (fun () ->
    match load_file "./lustreArrayDependencies/inductive_array11.lus" with
    | Error (`LustreArrayDependencies  (_, Cycle _)) -> true
    | _ -> false);
])

(* *************************************************************************** *)
(*                      Lustre Ast Dependencies Checks                         *)
(* *************************************************************************** *)
let _ = run_test_tt_main ("frontend LustreAstDependencies error tests" >::: [
  mk_test "test cyclic definition of contracts" (fun () ->
    match load_file "./lustreAstDependencies/circular_contracts.lus" with
    | Error (`LustreAstDependenciesError (_, CyclicDependency _)) -> true
    | _ -> false);
  mk_test "test cyclic definition of nodes" (fun () ->
    match load_file "./lustreAstDependencies/circular_nodes.lus" with
    | Error (`LustreAstDependenciesError (_, CyclicDependency _)) -> true
    | _ -> false);
  mk_test "test cyclic definition of types" (fun () ->
    match load_file "./lustreAstDependencies/circular_types.lus" with
    | Error (`LustreAstDependenciesError (_, CyclicDependency _)) -> true
    | _ -> false);
  mk_test "test contract invalid dependency of call on output" (fun () ->
    match load_file "./lustreAstDependencies/cocospec_node_call_check.lus" with
    | Error (`LustreAstDependenciesError (_, ContractDependencyOnCurrentOutput _)) -> true
    | _ -> false);
  mk_test "test contract invalid dependency of mode on output" (fun () ->
    match load_file "./lustreAstDependencies/cocospec_out_assume.lus" with
    | Error (`LustreAstDependenciesError (_, ContractDependencyOnCurrentOutput _)) -> true
    | _ -> false);
  mk_test "test unequal equation widths" (fun () ->
    match load_file "./lustreAstDependencies/test_add_tuples.lus" with
    | Error (`LustreAstDependenciesError (_, EquationWidthsUnequal)) -> true
    | _ -> false);
  mk_test "test circular contract equations" (fun () ->
    match load_file "./lustreAstDependencies/test_circular_contract_eqns.lus" with
    | Error (`LustreAstDependenciesError (_, CyclicDependency _)) -> true
    | _ -> false);
  mk_test "test circular contracts" (fun () ->
    match load_file "./lustreAstDependencies/test_circular_contracts.lus" with
    | Error (`LustreAstDependenciesError (_, CyclicDependency _)) -> true
    | _ -> false);
  mk_test "test circular equations flattened" (fun () ->
    match load_file "./lustreAstDependencies/test_circular_eqns_flatten_nodes.lus" with
    | Error (`LustreAstDependenciesError (_, CyclicDependency _)) -> true
    | _ -> false);
  mk_test "test circular modes" (fun () ->
    match load_file "./lustreAstDependencies/test_circular_mode_defs.lus" with
    | Error (`LustreAstDependenciesError (_, CyclicDependency _)) -> true
    | _ -> false);
  mk_test "test circular node decls" (fun () ->
    match load_file "./lustreAstDependencies/test_circular_node_decls.lus" with
    | Error (`LustreAstDependenciesError (_, CyclicDependency _)) -> true
    | _ -> false);
  mk_test "test circular node equations 1" (fun () ->
    match load_file "./lustreAstDependencies/test_circular_node_eqns.lus" with
    | Error (`LustreAstDependenciesError (_, CyclicDependency _)) -> true
    | _ -> false);
  mk_test "test circular node equations 2" (fun () ->
    match load_file "./lustreAstDependencies/test_circular_node_eqns2.lus" with
    | Error (`LustreAstDependenciesError (_, CyclicDependency _)) -> true
    | _ -> false);
  mk_test "test circular node equations 3" (fun () ->
    match load_file "./lustreAstDependencies/test_fail_to_assign_node_inputs.lus" with
    | Error (`LustreAstDependenciesError (_, CyclicDependency _)) -> true
    | _ -> false);
  mk_test "test output in contract assume 4" (fun () ->
    match load_file "./lustreAstDependencies/test_out_param_in_contract_assume2.lus" with
    | Error (`LustreAstDependenciesError (_, ContractDependencyOnCurrentOutput _)) -> true
    | _ -> false);
  mk_test "test output in contract assume 5" (fun () ->
    match load_file "./lustreAstDependencies/test_out_param_in_contract_assume3.lus" with
    | Error (`LustreAstDependenciesError (_, ContractDependencyOnCurrentOutput _)) -> true
    | _ -> false);
  mk_test "test output in contract import" (fun () ->
    match load_file "./lustreAstDependencies/test_out_param_in_contract_import.lus" with
    | Error (`LustreAstDependenciesError (_, ContractDependencyOnCurrentOutput _)) -> true
    | _ -> false);
  mk_test "test output in contract import 2" (fun () ->
    match load_file "./lustreAstDependencies/test_out_param_in_contract_import2.lus" with
    | Error (`LustreAstDependenciesError (_, ContractDependencyOnCurrentOutput _)) -> true
    | _ -> false);
  mk_test "test output contains contract args" (fun () ->
    match load_file "./lustreAstDependencies/cocospec_out_param.lus" with
    | Error (`LustreAstDependenciesError (_, ContractDependencyOnCurrentOutput _)) -> true
    | _ -> false);
  mk_test "test node equations unequal width after flattening" (fun () ->
    match load_file "./lustreAstDependencies/test_group_type_flattening.lus" with
    | Error (`LustreAstDependenciesError (_, EquationWidthsUnequal)) -> true
    | _ -> false);
  mk_test "test node equations unequal widths 2" (fun () ->
    match load_file "./lustreAstDependencies/test_node_decls2.lus" with
    | Error (`LustreAstDependenciesError (_, EquationWidthsUnequal)) -> true
    | _ -> false);
  mk_test "test output in contract assume" (fun () ->
    match load_file "./lustreAstDependencies/test_out_param_in_contract_assume.lus" with
    | Error (`LustreAstDependenciesError (_, ContractDependencyOnCurrentOutput _)) -> true
    | _ -> false);
  mk_test "test output in contract assume 2" (fun () ->
    match load_file "./lustreAstDependencies/test_output_in_assume.lus" with
    | Error (`LustreAstDependenciesError (_, ContractDependencyOnCurrentOutput _)) -> true
    | _ -> false);
  mk_test "test output in contract assume 3" (fun () ->
    match load_file "./lustreAstDependencies/test_output_in_assume2.lus" with
    | Error (`LustreAstDependenciesError (_, ContractDependencyOnCurrentOutput _)) -> true
    | _ -> false);
  mk_test "test cycle in type synonym" (fun () ->
    match load_file "./lustreAstDependencies/type_synomym_cycle.lus" with
    | Error (`LustreAstDependenciesError (_, CyclicDependency _)) -> true
    | _ -> false);
  mk_test "test constant redeclared" (fun () ->
    match load_file "./lustreAstDependencies/const_02.lus" with
    | Error (`LustreAstDependenciesError (_, IdentifierRedeclared _)) -> true
    | _ -> false);
  mk_test "test local shadows output" (fun () ->
    match load_file "./lustreAstDependencies/local_shadows_output.lus" with
    | Error (`LustreAstDependenciesError (_, IdentifierRedeclared _)) -> true
    | _ -> false);

  mk_test "test ghost variable redeclaration" (fun () ->
    match load_file "./lustreAstDependencies/ghost_variable_redeclaration.lus" with
    | Error (`LustreAstDependenciesError (_, IdentifierRedeclared _)) -> true
    | _ -> false);
  
  mk_test "test ghost variable redeclaration" (fun () ->
    match load_file "./lustreAstDependencies/ghost_variable_redeclaration2.lus" with
    | Error (`LustreAstDependenciesError (_, IdentifierRedeclared _)) -> true
    | _ -> false);
  
  mk_test "test ghost variable redeclaration" (fun () ->
    match load_file "./lustreAstDependencies/ghost_variable_redeclaration3.lus" with
    | Error (`LustreAstDependenciesError (_, IdentifierRedeclared _)) -> true
    | _ -> false);

  mk_test "test node input redeclaration" (fun () ->
    match load_file "./lustreAstDependencies/node_input_redeclaration.lus" with
    | Error (`LustreAstDependenciesError (_, IdentifierRedeclared _)) -> true
    | _ -> false);

  mk_test "test contract output redeclaration" (fun () ->
    match load_file "./lustreAstDependencies/contract_output_redeclaration.lus" with
    | Error (`LustreAstDependenciesError (_, IdentifierRedeclared _)) -> true
    | _ -> false);
])

(* *************************************************************************** *)
(*                        Lustre Type Checker Checks                           *)
(* *************************************************************************** *)
let _ = run_test_tt_main ("frontend LustreTypeChecker error tests" >::: [
  mk_test "test abstract type" (fun () ->
    match load_file "./lustreTypeChecker/abstract_type.lus" with
    | Error (`LustreTypeCheckerError (_, ExpectedNumberTypes _)) -> true
    | _ -> false);
  mk_test "test non constant bit shift" (fun () ->
    match load_file "./lustreTypeChecker/bv-sh-exception.lus" with
    | Error (`LustreTypeCheckerError (_, ExpectedBitShiftConstant)) -> true
    | _ -> false);
  mk_test "test non-number (bool) cast to int" (fun () ->
    match load_file "./lustreTypeChecker/cast_01.lus" with
    | Error (`LustreTypeCheckerError (_, InvalidConversion _)) -> true
    | _ -> false);
  mk_test "test non-number (bool) cast to real" (fun () ->
    match load_file "./lustreTypeChecker/cast_02.lus" with
    | Error (`LustreTypeCheckerError (_, InvalidConversion _)) -> true
    | _ -> false);
  mk_test "test non-number (bool) cast to int8" (fun () ->
    match load_file "./lustreTypeChecker/cast_03.lus" with
    | Error (`LustreTypeCheckerError (_, InvalidConversion _)) -> true
    | _ -> false);
  mk_test "test non-number (record type) cast to int" (fun () ->
    match load_file "./lustreTypeChecker/cast_04.lus" with
    | Error (`LustreTypeCheckerError (_, InvalidConversion _)) -> true
    | _ -> false);
  mk_test "test non-number (array type) cast to real" (fun () ->
    match load_file "./lustreTypeChecker/cast_05.lus" with
    | Error (`LustreTypeCheckerError (_, InvalidConversion _)) -> true
    | _ -> false);
  mk_test "test non-number (array type) cast to real" (fun () ->
    match load_file "./lustreTypeChecker/cast_05.lus" with
    | Error (`LustreTypeCheckerError (_, InvalidConversion _)) -> true
    | _ -> false);
  mk_test "test constant reassigned" (fun () ->
    match load_file "./lustreTypeChecker/const_01.lus" with
    | Error (`LustreTypeCheckerError (_, DisallowedReassignment _)) -> true
    | _ -> false);
  mk_test "test empty subrange" (fun () ->
    match load_file "./lustreTypeChecker/empty_range.lus" with
    | Error (`LustreTypeCheckerError (_, EmptySubrange _)) -> true
    | _ -> false);
  mk_test "test disallowed resassignment" (fun () ->
    match load_file "./lustreTypeChecker/enum_01.lus" with
    | Error (`LustreTypeCheckerError (_, DisallowedReassignment _)) -> true
    | _ -> false);
  mk_test "test redeclaration of enum" (fun () ->
    match load_file "./lustreTypeChecker/enum_02.lus" with
    | Error (`LustreTypeCheckerError (_, Redeclaration _)) -> true
    | _ -> false);
  mk_test "test import type mismatch" (fun () ->
    match load_file "./lustreTypeChecker/import_type_mismatch.lus" with
    | Error (`LustreTypeCheckerError (_, DisallowedSubrangeInContractReturn _)) -> true
    | _ -> false);
  mk_test "test inlined contract 1" (fun () ->
    match load_file "./lustreTypeChecker/inlined_contract_01.lus" with
    | Error (`LustreTypeCheckerError (_, UnificationFailed _)) -> true
    | _ -> false);
  mk_test "test int div 1" (fun () ->
    match load_file "./lustreTypeChecker/intdiv_01.lus" with
    | Error (`LustreTypeCheckerError (_, ExpectedIntegerTypes _)) -> true
    | _ -> false);
  mk_test "test machine int op 1" (fun () ->
    match load_file "./lustreTypeChecker/machine_integer_01.lus" with
    | Error (`LustreTypeCheckerError (_, IlltypedBitNot _)) -> true
    | _ -> false);
  mk_test "test machine int op 2" (fun () ->
    match load_file "./lustreTypeChecker/machine_integer_02.lus" with
    | Error (`LustreTypeCheckerError (_, ExpectedMachineIntegerTypes _)) -> true
    | _ -> false);
  mk_test "test machine int op 3" (fun () ->
    match load_file "./lustreTypeChecker/machine_integer_03.lus" with
    | Error (`LustreTypeCheckerError (_, ExpectedMachineIntegerTypes _)) -> true
    | _ -> false);
  mk_test "test machine int op 4" (fun () ->
    match load_file "./lustreTypeChecker/machine_integer_04.lus" with
    | Error (`LustreTypeCheckerError (_, ExpectedBitShiftMachineIntegerType _)) -> true
    | _ -> false);
  mk_test "test machine int op 5" (fun () ->
    match load_file "./lustreTypeChecker/machine_integer_05.lus" with
    | Error (`LustreTypeCheckerError (_, ExpectedBitShiftMachineIntegerType _)) -> true
    | _ -> false);
  mk_test "test machine int op 6" (fun () ->
    match load_file "./lustreTypeChecker/machine_integer_06.lus" with
    | Error (`LustreTypeCheckerError (_, ExpectedBitShiftConstant)) -> true
    | _ -> false);
  mk_test "test merge case missing" (fun () ->
    match load_file "./lustreTypeChecker/merge_enum.lus" with
    | Error (`LustreTypeCheckerError (_, MergeCaseMissing _)) -> true
    | _ -> false);
  mk_test "test merge cases unique" (fun () ->
    match load_file "./lustreTypeChecker/merge_enum1.lus" with
    | Error (`LustreTypeCheckerError (_, MergeCaseNotUnique _)) -> true
    | _ -> false);
  mk_test "test shadowed mode def" (fun () ->
    match load_file "./lustreTypeChecker/mode_reqs_by_idents_shadowing.lus" with
    | Error (`LustreTypeCheckerError (_, Redeclaration _)) -> true
    | _ -> false);
  mk_test "test illtyped call" (fun () ->
    match load_file "./lustreTypeChecker/SteamBoiler2.lus" with
    | Error (`LustreTypeCheckerError (_, IlltypedCall _)) -> true
    | _ -> false);
  mk_test "test expected type 1" (fun () ->
    match load_file "./lustreTypeChecker/test_array_group.lus" with
    | Error (`LustreTypeCheckerError (_, ExpectedType _)) -> true
    | _ -> false);
  mk_test "test expected type 2" (fun () ->
    match load_file "./lustreTypeChecker/test_array_sizes.lus" with
    | Error (`LustreTypeCheckerError (_, ExpectedType _)) -> true
    | _ -> false);
  mk_test "test invalid array bounds" (fun () ->
    match load_file "./lustreTypeChecker/test_const_bool_in_array_type.lus" with
    | Error (`LustreTypeCheckerError (_, ArrayBoundsInvalidExpression)) -> true
    | _ -> false);
  mk_test "test range type integer arguments" (fun () ->
    match load_file "./lustreTypeChecker/test_const_decls_tyalias.lus" with
    | Error (`LustreTypeCheckerError (_, SubrangeArgumentMustBeConstantInteger _)) -> true
    | _ -> false);
  mk_test "test unification failure 1" (fun () ->
    match load_file "./lustreTypeChecker/test_homeomorphic_exn_array.lus" with
    | Error (`LustreTypeCheckerError (_, ExpectedNumberTypes _)) -> true
    | _ -> false);
  mk_test "test unification failure 2" (fun () ->
    match load_file "./lustreTypeChecker/test_homeomorphic_exn_tuples.lus" with
    | Error (`LustreTypeCheckerError (_, ExpectedNumberTypes _)) -> true
    | _ -> false);
  mk_test "test unification failure 3" (fun () ->
    match load_file "./lustreTypeChecker/test_homeomorphic_exn.lus" with
    | Error (`LustreTypeCheckerError (_, ExpectedNumberTypes _)) -> true
    | _ -> false);
  mk_test "test not a field of record 01" (fun () ->
    match load_file "./lustreTypeChecker/test_record_expr.lus" with
    | Error (`LustreTypeCheckerError (_, NotAFieldOfRecord _)) -> true
    | _ -> false);
  mk_test "test not a field of record 02" (fun () ->
    match load_file "./lustreTypeChecker/not_a_field_of_record.lus" with
    | Error (`LustreTypeCheckerError (_, NotAFieldOfRecord _)) -> true
    | _ -> false);
  mk_test "test no value for field 01" (fun () ->
    match load_file "./lustreTypeChecker/no_value_for_field_01.lus" with
    | Error (`LustreTypeCheckerError (_, NoValueForRecordField _)) -> true
    | _ -> false);
  mk_test "test no value for field 02" (fun () ->
    match load_file "./lustreTypeChecker/no_value_for_field_02.lus" with
    | Error (`LustreTypeCheckerError (_, NoValueForRecordField _)) -> true
    | _ -> false);
  mk_test "test unification failure 4" (fun () ->
    match load_file "./lustreTypeChecker/test-func-sliced.lus" with
    | Error (`LustreTypeCheckerError (_, ExpectedNumberTypes _)) -> true
    | _ -> false);
  mk_test "test expected type 3" (fun () ->
    match load_file "./lustreTypeChecker/test-type.lus" with
    | Error (`LustreTypeCheckerError (_, UnequalArrayExpressionType)) -> true
    | _ -> false);
  mk_test "test invalid array bounds 2" (fun () ->
    match load_file "./lustreTypeChecker/type-grammer.lus" with
    | Error (`LustreTypeCheckerError (_, ArrayBoundsInvalidExpression)) -> true
    | _ -> false);
  mk_test "test undeclared 1" (fun () ->
    match load_file "./lustreTypeChecker/undeclared_type_01.lus" with
    | Error (`LustreTypeCheckerError (_, UndeclaredType _)) -> true
    | _ -> false);
  mk_test "test undeclared 2" (fun () ->
    match load_file "./lustreTypeChecker/undeclared_type_02.lus" with
    | Error (`LustreTypeCheckerError (_, UndeclaredType _)) -> true
    | _ -> false);
  mk_test "test undeclared 3" (fun () ->
    match load_file "./lustreTypeChecker/undeclared_type_03.lus" with
    | Error (`LustreTypeCheckerError (_, UndeclaredType _)) -> true
    | _ -> false);
  mk_test "test undeclared 4" (fun () ->
    match load_file "./lustreTypeChecker/undeclared_type_04.lus" with
    | Error (`LustreTypeCheckerError (_, UndeclaredType _)) -> true
    | _ -> false);
  mk_test "test undeclared 5" (fun () ->
    match load_file "./lustreTypeChecker/undeclared_type_05.lus" with
    | Error (`LustreTypeCheckerError (_, UndeclaredType _)) -> true
    | _ -> false);
  mk_test "test local shadowing global" (fun () ->
    match load_file "./lustreTypeChecker/test_shadowing.lus" with
    | Error (`LustreTypeCheckerError (_, Redeclaration _)) -> true
    | _ -> false);
  mk_test "test arity incorrect node call" (fun () ->
    match load_file "./lustreTypeChecker/arity_incorrect_node_call.lus" with
    | Error (`LustreTypeCheckerError (_, IlltypedCall _)) -> true
    | _ -> false);
  mk_test "test nominal record type equality" (fun () ->
    match load_file "./lustreTypeChecker/record_type_nominal_eq.lus" with
    | Error (`LustreTypeCheckerError (_, NoValueForRecordField _)) -> true
    | _ -> false);
  mk_test "test unequal equation widths in parallel ghost variable assignment" (fun () ->
    match load_file "./lustreTypeChecker/unequal_equation_widths_contract.lus" with
    | Error (`LustreTypeCheckerError (_, MismatchOfEquationType _)) -> true
    | _ -> false);
  mk_test "test unequal equation widths in parallel ghost variable assignment 2" (fun () ->
    match load_file "./lustreTypeChecker/unequal_equation_widths_contract2.lus" with
    | Error (`LustreTypeCheckerError (_, ExpectedType _)) -> true
    | _ -> false);
  mk_test "test extensional array equality" (fun () ->
    match load_file "./lustreTypeChecker/extensional_array_equality.lus" with
    | Error (`LustreTypeCheckerError (_, Unsupported _)) -> true
    | _ -> false);
  mk_test "test expected record type" (fun () ->
    match load_file "./lustreTypeChecker/expected_record_type.lus" with
    | Error (`LustreTypeCheckerError (_, ExpectedRecordType _)) -> true
    | _ -> false);
])

(* *************************************************************************** *)
(*                        Lustre If and Frame Block Checks                     *)
(* *************************************************************************** *)
let _ = run_test_tt_main ("frontend LustreDesugarFrameBlocks and LustreDesugarIfBlocks error tests" >::: [
  mk_test "Misplaced frame block inside if block" (fun () ->
    match load_file "./lustreSyntaxChecks/misplaced_frame_block.lus" with
    | Error (`LustreDesugarIfBlocksError (_, MisplacedNodeItemError _)) -> true
    | _ -> false);  
  mk_test "Misplaced node item inside frame block" (fun () ->
    match load_file "./lustreSyntaxChecks/misplaced_node_item_frame.lus" with
<<<<<<< HEAD
    | Error (`LustreRemoveMultAssignError (_, MisplacedNodeItemError _)) -> true
=======
    | Error (`LustreDesugarFrameBlocksError (_, MisplacedNodeItemError _)) -> true
>>>>>>> d34694b4
    | _ -> false); 
  mk_test "Uninitialized node item inside frame block" (fun () ->
    match load_file "./lustreSyntaxChecks/uninitialized_node_item_frame.lus" with
    | Error (`LustreSyntaxChecksError (_, MisplacedVarInFrameBlock _)) -> true
    | _ -> false);  
  mk_test "Uninitialized node item inside frame block 2" (fun () ->
    match load_file "./lustreSyntaxChecks/uninitialized_node_item_frame2.lus" with
    | Error (`LustreSyntaxChecksError (_, MisplacedVarInFrameBlock _)) -> true
    | _ -> false);  
])<|MERGE_RESOLUTION|>--- conflicted
+++ resolved
@@ -157,11 +157,7 @@
   mk_test "test defining a variable more than once 1" (fun () ->
     match load_file "./lustreSyntaxChecks/var_redefinition3.lus" with
     | Error (`LustreSyntaxChecksError (_, DuplicateLocal _)) -> true
-<<<<<<< HEAD
-    | _ -> false);  
-=======
-    | _ -> false);
->>>>>>> d34694b4
+    | _ -> false);
 ])
 
 (* *************************************************************************** *)
@@ -573,11 +569,7 @@
     | _ -> false);  
   mk_test "Misplaced node item inside frame block" (fun () ->
     match load_file "./lustreSyntaxChecks/misplaced_node_item_frame.lus" with
-<<<<<<< HEAD
-    | Error (`LustreRemoveMultAssignError (_, MisplacedNodeItemError _)) -> true
-=======
     | Error (`LustreDesugarFrameBlocksError (_, MisplacedNodeItemError _)) -> true
->>>>>>> d34694b4
     | _ -> false); 
   mk_test "Uninitialized node item inside frame block" (fun () ->
     match load_file "./lustreSyntaxChecks/uninitialized_node_item_frame.lus" with

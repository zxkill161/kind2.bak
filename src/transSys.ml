(* This file is part of the Kind 2 model checker.

   Copyright (c) 2014 by the Board of Trustees of the University of Iowa

   Licensed under the Apache License, Version 2.0 (the "License"); you
   may not use this file except in compliance with the License.  You
   may obtain a copy of the License at

   http://www.apache.org/licenses/LICENSE-2.0 

   Unless required by applicable law or agreed to in writing, software
   distributed under the License is distributed on an "AS IS" BASIS,
   WITHOUT WARRANTIES OR CONDITIONS OF ANY KIND, either express or
   implied. See the License for the specific language governing
   permissions and limitations under the License. 

*)

open Lib

type source = 
  | Lustre of LustreNode.t list 
  | Native

<<<<<<< HEAD
(* Global init flag state var *)
let init_flag_svar =
  StateVar.mk_state_var "x_init_flag_x" [] Type.t_bool
=======
(* Global is_init state var *)
let is_init_svar =
  StateVar.mk_state_var ~for_inv_gen:false "x_is_init_x" [] Type.t_bool
>>>>>>> 4dae0b9d

(* Global init flag uf *)
let init_flag_uf =
  StateVar.uf_symbol_of_state_var init_flag_svar

(* Instantiate init flag at k *)
let init_flag_var = Var.mk_state_var_instance init_flag_svar

let _ = LustreExpr.set_state_var_source init_flag_svar LustreExpr.Abstract


type pred_def = (UfSymbol.t * (Var.t list * Term.t)) 

type prop_status =

  (* Status of property is unknown *)
  | PropUnknown

  (* Property is true for at least k steps *)
  | PropKTrue of int

  (* Property is true in all reachable states *)
  | PropInvariant 

  (* Property is false at some step *)
  | PropFalse of (StateVar.t * Term.t list) list


(* Return the length of the counterexample *)
let length_of_cex = function 

  (* Empty counterexample has length zero *)
  | [] -> 0

  (* Length of counterexample from first state variable *)
  | (_, l) :: _ -> List.length l


let pp_print_prop_status_pt ppf = function 
  | PropUnknown -> Format.fprintf ppf "unknown"
  | PropKTrue k -> Format.fprintf ppf "true-for %d" k
  | PropInvariant -> Format.fprintf ppf "invariant"
  | PropFalse [] -> Format.fprintf ppf "false"
  | PropFalse cex -> Format.fprintf ppf "false-at %d" (length_of_cex cex)


(* Property status is known? *)
let prop_status_known = function 

  (* Property may become invariant or false *)
  | PropUnknown
  | PropKTrue _ -> false

  (* Property is invariant or false *)
  | PropInvariant
  | PropFalse _ -> true


(* Offset of state variables in initial state constraint *)
let init_base = Numeral.zero

(* Offset of primed state variables in transition relation *)
let trans_base = Numeral.one

(* Offset of primed state variables in properties and invariants *)
let prop_base = Numeral.zero


type t = {
  
  (* Scope of state variables *)
  scope: string list;

  (* Init and trans pairs of this system and its subsystems in
     topological order. *)
  uf_defs: (pred_def * pred_def) list ;

  (* State variables of top node *)
  state_vars: StateVar.t list ;

  (* Initial predicate of the system. *)
  init: pred_def ;

  (* Transition predicate of the system. *)
  trans: pred_def ;

  (* The subsystems of this system. *)
  subsystems: t list ;

  (* Properties to hopefully prove invariant. *)
  props: (string * Term.t) list ;

  (* The source which produced this system. *)
  source: source ;

  (* Invariants *)
  mutable invars: Term.t list ;

  (* Status of property *)
  mutable prop_status: (string * prop_status) list ;

  (* Associates a system instantiating this system with a map from the
     variables of this system to the argument of the instantiation in
     the over-system. *)
  mutable instantiation_maps: (t * ((StateVar.t * Term.t) list list)) list

}
           
           

(* Return the predicate for the initial state constraint *)
let init_uf_symbol { init = (s, _) } = s

(* Return the predicate for the transition relation *)
let trans_uf_symbol { trans = (s, _) } = s

(* Return the variables in the initial state constraint *)
let init_vars { init = (_, (v, _)) } = v

(* Return the variables in the transition relation *)
let trans_vars { trans = (_, (v, _)) } = v

(* Return the definition of the initial state constraint *)
let init_term { init = (_, (_, t)) } = t

(* Return the definition of the transition relation *)
let trans_term { trans = (_, (_, t)) } = t

(* Prints the instantiation maps of a transition system. *)
let print_instantiation_maps { instantiation_maps } =
  (* Turns a map from state vars to terms into a string. *)
  let string_of_map map =
    map
    |> List.map
         ( fun (v,t) ->
           Printf.sprintf "(%s -> %s)"
                          (StateVar.string_of_state_var v)
                          (Term.string_of_term t) )
    |> String.concat ", "
  in
  
  instantiation_maps
  |> List.map
       (fun (sub,maps) ->
        Printf.printf "  Mapping to [%s]:\n"
                      (String.concat "/" sub.scope) ;
        maps
        |> List.iter
             ( fun map ->
               Printf.printf "  > %s\n" (string_of_map map) ) ;
        Printf.printf "\n")

(* Adds an instantiation map (subsystem / var association pair) to a
   system. *)
let add_instantiation_map t (sys', map) =
  
  let rec loop prefix = function

    | (sys, maps) :: tail when sys.scope = sys'.scope ->
       (* Adding the new maps. *)
       (sys, map :: maps) :: tail
       |> List.rev_append prefix
         
    | head :: tail ->
       loop (head :: prefix) tail

    (* The new map was not in here, adding it. *)
    | [] -> (sys',[map]) :: prefix
  in

  t.instantiation_maps <- (loop [] t.instantiation_maps)


(* Instantiates a term for all systems instantiating the input
   system. *)
let instantiate_term { instantiation_maps } term =

  (* Gets the term corresponding to 'var' in 'map' and bumps it if
     'var' is not a constant. Raises Not_found if 'var' is not defined
     in 'map'. *)
  let term_of_var map var =
    
    (* Getting the state variable. *)
    let sv = Var.state_var_of_state_var_instance var in
    (* Getting corresponding term. *)
    let term = List.assq sv map in
    
    (* Checking if we need to bump. *)
    if Var.is_const_state_var var
    then (* We don't. *)
      term
    else ( (* We do. *)
      (* Bumping by the offset of 'var'. *)
      Term.bump_state
        (Var.offset_of_state_var_instance var)
        term
    )
  in

  (* Instantiates variables according to map. *)
  let substitute_fun_of_map map =
    (* This function is for Term.map. The first argument is the de
       Bruijn index and is ignored. *)
    ( fun _ term ->

      (* Is the term a free variable?. *)
      if Term.is_free_var term
                          
      then
        
        try
          (* Extracting state variable. *)
          Term.free_var_of_term term
          (* Getting corresponding term, bumping if
                           necessary. *)
          |> term_of_var map

        with
          (* Variable is not in map, nothing to do. *)
          Not_found -> term

      else
        (* Term is not a var, nothing to do. *)
        term )
  in

  instantiation_maps
  |> List.map
       ( fun (sys, maps) ->
         
         (* Building one new term per instantiation mapping for
            sys. *)
         let terms =
           maps
           |> List.map
                (* For each map of this over-system, substitute the
                   variables of term according to map. *)
                ( fun map ->
                  Term.map
                    (substitute_fun_of_map map)
                    term )
         in

         sys, terms )

(* Inserts a system / terms pair in an associative list from systems to terms.
   Updates the biding by the old terms and the new ones if it's already there, 
   adds a new biding otherwise. *)
let insert_in_sys_term_map assoc_list ((sys,terms) as pair) =

  let rec loop prefix = function
      
    | (sys',terms') :: tail when sys == sys' ->
       (* Updating the binding and returning. *)
       List.rev_append
         prefix
         ( (sys, List.rev_append terms terms') :: tail )

    (* Looping. *)
    | head :: tail -> loop (head :: prefix) tail

    (* 'sys' was not there, adding the biding. *)
    | [] -> pair :: assoc_list
  in

  loop [] assoc_list


(* Returns true iff the input system has no parent systems. *)
let is_top { instantiation_maps } = instantiation_maps = []


(* Instantiates a term for the top system by going up the system
   hierarchy, for all instantiations of the input system. Returns the
   top system and the corresponding terms, paired with the
   intermediary systems and terms. Note that the input system term of
   the function will be in the result, either as intermediary or top
   level. *)
let instantiate_term_all_levels t term =

  let rec loop at_top intermediary = function
    | (sys, ((term :: term_tail) as list)) :: tail ->

       (* Instantiating this term upward. *)
       let at_top', intermediary', recursive' =
         instantiate_term sys term
         |> List.fold_left
              ( fun (at_top'', intermediary'', recursive'')
                    ((sys',_) as pair) ->
                
                if is_top sys' then
                  (* Top system, no need to recurse on these terms. *)
                  insert_in_sys_term_map at_top'' pair,
                  intermediary'',
                  recursive''
                else
                  (* Not the top system, need to memorize the terms
                     for the result and for recursion. *)
                  at_top'',
                  insert_in_sys_term_map intermediary'' pair,
                  insert_in_sys_term_map recursive'' pair )
              
              (at_top, intermediary, ((sys,term_tail) :: tail))
       in

       (* Making sure there at most one top system. *)
       assert (List.length at_top' <= 1) ;

       loop at_top' intermediary' recursive'

    (* No more terms for this system, looping. *)
    | (sys, []) :: tail -> loop at_top intermediary tail

    (* No more terms to instantiate. *)
    | [] ->
       ( match at_top with
         (* There should be exactly one top level system. *)
         | head :: [] ->
            (head, intermediary)
         | _ ->
            assert false )
  in


  if is_top t
  then
    (* If the system is already the top one, there is no instantiating
       to do. *)
    (t, [term]), []
  else
    loop [] [t, [term]] [t, [term]]


(* Instantiates a term for the top system by going up the system
   hierarchy, for all instantiations of the input system. *)
let instantiate_term_top t term =

  let rec loop at_top = function
      
    | (sys, ((term :: term_tail) as list)) :: tail ->
       
       (* Instantiating this term upward. *)
       ( match instantiate_term sys term with
           
         | [] ->
            (* Nothing, so sys is the top node. *)
            loop (List.rev_append list at_top)
                 tail

         | list' ->
            (* Sys is not the top node. *)
            loop at_top
                 (List.rev_append
                    (* Looping on the new (sys,terms) pairs... *)
                    list'
                    (* ...and the (sys,terms) pairs we haven't looked
                       at yet. *)
                    ((sys, term_tail)
                     :: tail)) )
         
    | (sys, []) :: tail -> loop at_top tail
                                
    | [] ->
       ( match at_top with
         (* If at_top is empty, 't' is already the top system. *)
         | [] -> [term]
         | list -> list )
  in

  loop [] (instantiate_term t term)

(* Number of times this system is instantiated in other systems. *)
let instantiation_count { instantiation_maps } =
  instantiation_maps
  |> List.fold_left
       ( fun sum (sys,maps) ->
         sum + (List.length maps) )
       0


(* Returns the subsystems of a system. *)
let get_subsystems { subsystems } = subsystems


let pp_print_state_var ppf state_var = 

  Format.fprintf ppf
    "@[<hv 1>(%a@ %a%t%t%t)@]" 
    StateVar.pp_print_state_var state_var
    Type.pp_print_type (StateVar.type_of_state_var state_var)
    (function ppf -> 
      if StateVar.is_const state_var then Format.fprintf ppf "@ :const")
    (function ppf -> 
      if StateVar.is_input state_var then Format.fprintf ppf "@ :input")
    (function ppf -> 
      if StateVar.for_inv_gen state_var then Format.fprintf ppf "@ :for-inv-gen")
  
let pp_print_var ppf var = 

  Format.fprintf ppf
    "@[<hv 1>(%a %a)@]" 
    Var.pp_print_var var
    Type.pp_print_type (Var.type_of_var var)
  

let pp_print_uf_def ppf (uf_symbol, (vars, term)) =

  Format.fprintf 
    ppf   
    "@[<hv 1>(%a@ @[<hv 1>(%a)@]@ %a)@]"
    UfSymbol.pp_print_uf_symbol uf_symbol
    (pp_print_list pp_print_var "@ ") vars
    Term.pp_print_term term

let pp_print_uf_defs 
    ppf
    ((init_uf_symbol, (init_vars, init_term)), 
     (trans_uf_symbol, (trans_vars, trans_term))) = 

  Format.fprintf ppf
    "@[<hv 2>(define-pred-init@ %a@ @[<hv 2>(%a)@]@ %a)@]@,\
     @[<hv 2>(define-pred-trans@ %a@ @[<hv 2>(%a)@]@ %a)@]"
    UfSymbol.pp_print_uf_symbol init_uf_symbol
    (pp_print_list pp_print_var "@ ") init_vars
    Term.pp_print_term init_term
    UfSymbol.pp_print_uf_symbol trans_uf_symbol
    (pp_print_list pp_print_var "@ ") trans_vars
    Term.pp_print_term trans_term


let pp_print_prop ppf (prop_name, prop_term) = 

  Format.fprintf 
    ppf
    "@[<hv 1>(%s@ %a)@]"
    prop_name
    Term.pp_print_term prop_term

let pp_print_prop_status ppf (p, s) =
  Format.fprintf ppf "@[<hv 2>(%s %a)@]" p pp_print_prop_status_pt s


(* Determine the required logic for the SMT solver 

   TODO: Fix this to QF_UFLIA for now, dynamically determine later *)
let get_logic _ = ((Flags.smtlogic ()) :> SMTExpr.logic)


(* Return the state variables of the transition system *)
let state_vars t = t.state_vars

(* Return the input used to create the transition system *)
let get_source t = t.source

(* Return the input used to create the transition system *)
let get_scope t = t.scope

(* Create a transition system *)
let mk_trans_sys scope state_vars init trans subsystems props source =

  (* Create constraints for integer ranges *)
  let invars_of_types = 
    
    List.fold_left 
      (fun accum state_var -> 

         (* Type of state variable *)
         match StateVar.type_of_state_var state_var with
           
           (* Type is a bounded integer *)
           | sv_type when Type.is_int_range sv_type -> 
             
             (* Get lower and upper bounds *)
             let l, u = Type.bounds_of_int_range sv_type in

             (* Add equation l <= v[0] <= u to invariants *)
             Term.mk_leq 
               [Term.mk_num l; 
                Term.mk_var
                  (Var.mk_state_var_instance state_var Numeral.zero); 
                Term.mk_num u] :: 
             accum
           | _ -> accum)
      []
      state_vars
  in

  (* Goes through the subsystems and constructs the list of
     uf_defs. *)
  let rec get_uf_defs result = function
    | { uf_defs } :: tail ->

       (* Removing uf_defs of the subsystem from the result to ensure
          topological order. *)
       let result' =
         result
         |> List.filter
              ( fun pair ->
                not (List.mem pair uf_defs) )
       in

       get_uf_defs
         (* Adding uf_defs of the subsystem to the result. *)
         (List.concat [ uf_defs ; result' ])
         tail

    | [] -> result
  in

  (* Looks in the subsystems for one such that 'f' applied to the
     subsys is uf. *)
  let find_subsystem f uf =
    List.find (fun subsys -> uf == f subsys) subsystems
  in

  (* Checks if a flat term is an application of a uf such that 'f' on
     a subsystem. Returns Some of the subsystem if yes, None
     otherwise. *)
  let is_flat_uf_such_that f = function
      
    | Term.T.App (sym,params) when Symbol.is_uf sym ->
       ( try Some (Symbol.uf_of_symbol sym |> find_subsystem f,
                   params)
         with Not_found -> None )
         
    | Term.T.Const sym when Symbol.is_uf sym ->
       ( try Some (Symbol.uf_of_symbol sym |> find_subsystem f,
                   [])
         with Not_found -> None )

    | _ -> None
  in

  (* Builds a mapping from vars@0 to terms. Inputs 'vars' and 'terms'
     come from init and trans and therefore need to be bumped. *)
  let build_mapping term vars terms =
    (* Making sure both lists are the same length. *)
    assert ( (List.length vars) = (List.length terms) ) ;

    let rec loop map = function
        
      | v :: v_tail, t :: t_tail ->
         (* Bump value necessary to get the var to 0. *)
         let bump_val =
           if Var.is_const_state_var v then Numeral.zero
           else
             Numeral.(~- (Var.offset_of_state_var_instance v))
         in

         (* Getting the statevar and bumping the term. *)
         let state_var, bumped_t =
           Var.state_var_of_state_var_instance v,
           Term.bump_state bump_val t
         in

         (* Building the new map. *)
         let map' =
           try
             (* If the var is already mapped to a term... *)
             let mapped_to = List.assoc state_var map in
             if mapped_to != bumped_t then (
               debug transSys "Term: %s" (Term.construct term |> Term.string_of_term) in
               debug transSys "Var: %s" (StateVar.string_of_state_var state_var) in
               debug transSys "mapped_to: %s" (Term.string_of_term mapped_to) in
               debug transSys "bumped_t: %s" (Term.string_of_term bumped_t) in
               ()
             ) ;
             (* ... then it should be the same term... *)
             assert ( mapped_to == bumped_t ) ;
             (* ... and we leave the map as it is. *)
             map
           with
             Not_found ->
             (* If the var is not mapped then we add the mapping. *)
             (state_var, bumped_t) :: map
         in

         loop map' (v_tail, t_tail)
           
      | [], [] -> map
                    
      | _ -> failwith "The universe is collapsing."
    in

    loop [] (vars, terms)
  in

  let print_map =
    (* Turns a map from state vars to terms into a string. *)
    let string_of_map map =
      map
      |> List.map
           ( fun (v,t) ->
             Printf.sprintf "(%s -> %s)"
                            (StateVar.string_of_state_var v)
                            (Term.string_of_term t) )
      |> String.concat ", "
    in
    
    List.map
      (fun (sub,map) ->
       Printf.printf "  Mapping to [%s]:\n"
                     (String.concat "/" sub.scope) ;
       Printf.printf "  > %s\n\n" (string_of_map map) )
  in

  (* Going through init to find instantiations of subsystems. *)
  let init_maps = match init with
    | (_, (_, init_term)) ->
       debug transSys "%s" (Term.string_of_term init_term) in
       init_term
       |> Term.eval_t
            ( fun op maps ->
              match is_flat_uf_such_that init_uf_symbol op with
              | None ->  List.concat maps
              | Some (sub,params) ->
                 (sub, build_mapping op (init_vars sub) params)
                 :: (List.concat maps) )
  in

  (* Going through trans to find instantiations of subsystems. *)
  let trans_maps = match trans with
    | (_, (_, trans_term)) ->
       debug transSys "%s" (Term.string_of_term trans_term) in
       trans_term
       |> Term.eval_t
            ( fun op maps ->
              match is_flat_uf_such_that trans_uf_symbol op with
              | None ->  List.concat maps
              | Some (sub,params) ->
                 (sub, build_mapping op (trans_vars sub) params)
                 :: (List.concat maps) )
  in

  (* Crashes if two maps are not the same. *)
  let rec map_eq = function
    | (var, term) :: tail, (var', term') :: tail' ->
       if (term != term')
       then (
         debug transSys "Terms for var %s don't match:" (StateVar.string_of_state_var var)  in
         debug transSys "init  %s" (Term.string_of_term term)  in
         debug transSys "trans %s" (Term.string_of_term term')  in
         ()
       ) ;
       assert (var == var') ;
       assert (term == term') ;
       map_eq (tail,tail')
    | [], [] -> ()
    | _ -> assert false
  in

  (* Crashes if two association lists between subsystems and mappings
     are not the same. *)
  let rec maps_eq = function
    | (sub, map) :: tail, (sub', map') :: tail' ->
       assert ( (sub.scope) = (sub'.scope) ) ;
       map_eq (map, map') ;
       maps_eq (tail, tail')
    | [], [] -> ()
    | [], map ->
       Printf.printf "Trans map is not []:\n" ;
       print_map map ;
       assert false
    | map, [] ->
       Printf.printf "Init map is not []:\n" ;
       print_map map ;
       assert false
  in

  (* Making sure init and trans mappings are the same. *)
  maps_eq (init_maps, trans_maps) ;

  let system =
    { scope = scope;
      uf_defs = get_uf_defs [ (init, trans) ] subsystems ;
      state_vars =
        init_flag_svar :: state_vars
        |> List.sort StateVar.compare_state_vars ;
      init = init ;
      trans = trans ;
      props = props ;
      subsystems = subsystems ;
      source = source ;
      prop_status = List.map (fun (n, _) -> (n, PropUnknown)) props ;
      invars = invars_of_types ;
      instantiation_maps = [] }
  in

  (* Adding instantiation maps to subsystems. *)
  init_maps
  |> List.iter
       ( fun (sub,map) -> add_instantiation_map sub (system,map) ) ;
  system

(* Return the variables of the transition system between given instants *)
let rec vars_of_bounds' trans_sys lbound ubound accum = 

  (* Return when upper bound below lower bound *)
  if Numeral.(ubound < lbound)
  then accum
  else
    trans_sys.state_vars

    (* Add state variables at upper bound instant  *)
    |> List.fold_left
         ( fun accum sv -> 
           Var.mk_state_var_instance sv ubound :: accum )
         accum

    (* Recurse to next lower bound *)
    |> vars_of_bounds' trans_sys lbound (Numeral.pred ubound)

let vars_of_bounds trans_sys lbound ubound = 
  vars_of_bounds' trans_sys lbound ubound []



(* Instantiate the initial state constraint to the bound *)
let init_of_bound t i = 

  let init_term =
    Term.mk_and
      [ (* Get term of initial state constraint *)
        init_term t ;
        (* Adding is_init. *)
        Term.mk_var (init_flag_var Numeral.zero) ]
  in

  (* Bump bound if greater than zero *)
  if Numeral.(i = zero)
  then init_term
  else Term.bump_state i init_term


(* Instantiate the transition relation to the bound. *)
let trans_of_bound t i = 

  let trans_term =
    Term.mk_and
      [ (* Get term of transition predicate. *)
        trans_term t ;
        (* The next state cannot be initial. *)
        (init_flag_var Numeral.one |> Term.mk_var |> Term.mk_not) ]
  in

  (* Bump bound if greater than zero *)
  if Numeral.(i = one)
  then trans_term 
  else Term.bump_state (Numeral.(i - one)) trans_term


(* Instantiate the initial state constraint to the bound *)
let invars_of_bound t i = 

  (* Create conjunction of property terms *)
  let invars_0 = Term.mk_and t.invars in 

  (* Bump bound if greater than zero *)
  if Numeral.(i = zero) then invars_0 else Term.bump_state i invars_0


(* Instantiate terms in association list to the bound *)
let named_terms_list_of_bound l i = 

  (* Bump bound if greater than zero *)
  if
    Numeral.(i = zero)
  then
    l
  else
    List.map (fun (n, t) -> (n, Term.bump_state i t)) l


(* Instantiate all properties to the bound *)
let props_list_of_bound t i = 
  named_terms_list_of_bound t.props i


(* Instantiate all properties to the bound *)
let props_of_bound t i = 
  Term.mk_and (List.map snd (props_list_of_bound t i))

(* Get property by name *)
let prop_of_name t name =
  List.assoc name t.props 

(* Add an invariant to the transition system *)
let add_invariant t invar = t.invars <- invar :: t.invars


(* Return current status of all properties *)
let get_prop_status_all t = t.prop_status

(* Return current status of all properties *)
let get_prop_status_all_unknown t = 

  List.filter
    (fun (_, s) -> not (prop_status_known s))
    t.prop_status


(* Return current status of property *)
let get_prop_status trans_sys p = 

  try 

    List.assoc p trans_sys.prop_status

  with Not_found -> PropUnknown


(* Mark property as invariant *)
let set_prop_invariant t prop =

  t.prop_status <- 
    
    List.map 

      (fun (n, s) -> if n = prop then 

          match s with
            
            (* Mark property as invariant if it was unknown, k-true or
               invariant *)
            | PropUnknown
            | PropKTrue _
            | PropInvariant -> (n, PropInvariant) 
                               
            (* Fail if property was false or k-false *)
            | PropFalse _ -> raise (Failure "prop_invariant") 

        else (n, s))

      t.prop_status


(* Mark property as k-false *)
let set_prop_false t prop cex =

  t.prop_status <- 

    List.map 

      (fun (n, s) -> if n = prop then 

          match s with

            (* Mark property as k-false if it was unknown, l-true for l <
               k or invariant *)
            | PropUnknown -> (n, PropFalse cex)

            (* Fail if property was invariant *)
            | PropInvariant -> 
              raise (Failure "prop_false")

            (* Fail if property was l-true for l >= k *)
            | PropKTrue l when l > (length_of_cex cex) -> 
              raise (Failure "prop_false")

            (* Mark property as false if it was l-true for l < k *)
            | PropKTrue _ -> (n, PropFalse cex)

            (* Keep if property was l-false for l <= k *)
            | PropFalse cex' when (length_of_cex cex') <= (length_of_cex cex) -> 
              (n, s)

            (* Mark property as k-false *)
            | PropFalse _ -> (n, PropFalse cex) 

        else (n, s))

      t.prop_status


(* Mark property as k-true *)
let set_prop_ktrue t k prop =

  t.prop_status <- 

    List.map 

      (fun (n, s) -> if n = prop then 

          match s with

            (* Mark as k-true if it was unknown *)
            | PropUnknown -> (n, PropKTrue k)

            (* Keep if it was l-true for l > k *)
            | PropKTrue l when l > k -> (n, s)

            (* Mark as k-true if it was l-true for l <= k *)
            | PropKTrue _ -> (n, PropKTrue k)

            (* Keep if it was invariant *)
            | PropInvariant -> (n, s)

            (* Keep if property was l-false for l > k *)
            | PropFalse cex when (length_of_cex cex) > k -> (n, s)

            (* Fail if property was l-false for l <= k *)
            | PropFalse _ -> 
              raise (Failure "prop_kfalse") 

        else (n, s))

      t.prop_status


(* Mark property status *)
let set_prop_status t p = function

  | PropUnknown -> ()

  | PropKTrue k -> set_prop_ktrue t k p

  | PropInvariant -> set_prop_invariant t p

  | PropFalse c -> set_prop_false t p c


(* Return true if the property is proved invariant *)
let is_proved t prop = 

  try 
    ( match List.assoc prop t.prop_status with
      | PropInvariant -> true
      | _ -> false )
        
  with
    Not_found -> false


(* Return true if the property is proved not invariant *)
let is_disproved t prop = 

  try 
    ( match List.assoc prop t.prop_status with
      | PropFalse _ -> true
      | _ -> false )
        
  with
    Not_found -> false



(* Return true if all properties are either valid or invalid *)
let all_props_proved t =

  List.for_all
    (fun (p, _) -> 
       try 
         (match List.assoc p t.prop_status with
           | PropUnknown
           | PropKTrue _ -> false
           | PropInvariant
           | PropFalse _ -> true)
       with Not_found -> false)
    t.props

(* Return declarations for uninterpreted symbols *)
let uf_symbols_of_trans_sys { state_vars } = 
  List.map StateVar.uf_symbol_of_state_var state_vars

(* Return uninterpreted function symbol definitions sorted by
   topological order. *)
let uf_defs { uf_defs } =
  uf_defs
  |> List.fold_left
       ( fun list (init,trans) ->
         (* We'll reverse for topological order, so trans is first. *)
         trans :: init :: list )
       []
  (* Reversing for topological order. *)
  |> List.rev

(* Return uninterpreted function symbol definitions as pairs of
   initial state and transition relation definitions sorted by
   topological order. *)
let uf_defs_pairs { uf_defs } = uf_defs
         
  


let pp_print_trans_sys 
    ppf
    ({ uf_defs;
       state_vars;
       props;
       invars;
       prop_status; 
       source } as trans_sys) = 

  Format.fprintf 
    ppf
    "@[<v>@[<hv 2>(state-vars@ (@[<v>%a@]))@]@,\
          %a@,\
          @[<hv 2>(init@ (@[<v>%a@]))@]@,\
          @[<hv 2>(trans@ (@[<v>%a@]))@]@,\
          @[<hv 2>(props@ (@[<v>%a@]))@]@,\
          @[<hv 2>(invar@ (@[<v>%a@]))@]@,\
          @[<hv 2>(status@ (@[<v>%a@]))@]@,\
          @[<hv 2>;; (source@ (@[<v>%a@]))@]@."
    (pp_print_list pp_print_state_var "@ ") state_vars
    (pp_print_list pp_print_uf_defs "@ ") (uf_defs)
    Term.pp_print_term (init_term trans_sys)
    Term.pp_print_term (trans_term trans_sys)
    (pp_print_list pp_print_prop "@ ") props
    (pp_print_list Term.pp_print_term "@ ") invars
    (pp_print_list pp_print_prop_status "@ ") prop_status
    (pp_print_list (fun ppf { LustreNode.name } -> LustreIdent.pp_print_ident false ppf name) "@ ") (match source with Lustre l -> l | _ -> [])

 

(* Return [true] if the uninterpreted symbol is an initial state constraint *)
let is_init_uf_def { uf_defs } uf_symbol = 

  uf_defs
  |> List.exists
       (function ((i, _), _) ->
                 UfSymbol.equal_uf_symbols uf_symbol i)

(* Return [true] if the uninterpreted symbol is a transition relation *)
let is_trans_uf_def { uf_defs } uf_symbol = 

  uf_defs
  |> List.exists
       (function (_, (t, _)) ->
                 UfSymbol.equal_uf_symbols uf_symbol t)
 

(* Apply [f] to all uninterpreted function symbols of the transition
   system *)
let iter_state_var_declarations { state_vars } f = 
  List.iter (fun sv -> f (StateVar.uf_symbol_of_state_var sv)) state_vars
  
(* Apply [f] to all function definitions of the transition system *)
let iter_uf_definitions t f = 
  uf_defs_pairs t
  |> List.iter 
       (fun ((ui, (vi, ti)), (ut, (vt, tt))) -> f ui vi ti; f ut vt tt)
  

(* Extract a path in the transition system, return an association list
   of state variables to a list of their values *)
let path_from_model trans_sys get_model k =

  let rec path_from_model' accum state_vars = function 

    (* Terminate after the base instant *)
    | i when Numeral.(i < zero) -> accum

    | i -> 

      (* Get a model for the variables at instant [i] *)
      let model =
        get_model
          (List.map (fun sv -> Var.mk_state_var_instance sv i) state_vars)
      in

      (* Turn variable instances to state variables and sort list 

         TODO: It is not necessary to sort the list, if the SMT solver
         returns the list in the order it was input. *)
      let model' =
        List.sort
          (fun (sv1, _) (sv2, _) -> StateVar.compare_state_vars sv1 sv2)
          (List.map
             (fun (v, t) -> (Var.state_var_of_state_var_instance v, t))
             model)
      in

      (* Join values of model at current instant to result *)
      let accum' = 
        list_join
          StateVar.equal_state_vars
          model'
          accum
      in

      (* Recurse for remaining instants  *)
      path_from_model'
        accum'
        state_vars
        (Numeral.pred i)

  in

  path_from_model'
    (List.map (fun sv -> (sv, [])) (state_vars trans_sys))
    (state_vars trans_sys)
    k


(* Return true if the value of the term in some instant satisfies [pred] *)
let rec exists_eval_on_path' uf_defs p term k path =

  try 

    (* Create model for current state, shrink path *)
    let model, path' = 
      List.fold_left 
        (function (model, path) -> function 

           (* No more values for one state variable *)
           | (_, []) -> raise Exit

           (* Take the first value for state variable *)
           | (sv, h :: tl) -> 

             let v = Var.mk_state_var_instance sv Numeral.zero in

             debug transSys 
                 "exists_eval_on_path' at k=%a: %a is %a"
                 Numeral.pp_print_numeral k
                 StateVar.pp_print_state_var sv
                 Term.pp_print_term h
             in

             (* Add pair of state variable and value to model, continue
                with remaining value for variable on path *)
             ((v, h) :: model, (sv, tl) :: path)

        )
        ([], [])
        path
    in

    (* Evaluate term in model *)
    let term_eval = Eval.eval_term uf_defs model term in

    debug transSys 
        "exists_eval_on_path' at k=%a: %a is %a"
        Numeral.pp_print_numeral k
        Term.pp_print_term term
        Eval.pp_print_value term_eval
    in

    (* Return true if predicate holds *)
    if p term_eval then true else

      (* Increment instant *)
      let k' = Numeral.succ k in

      (* Continue checking predicate on path *)
      exists_eval_on_path' uf_defs p term k' path'

  (* Predicate has never been true *)
  with Exit -> false 


(* Return true if the value of the term in some instant satisfies [pred] *)
let exists_eval_on_path uf_defs pred term path = 
  exists_eval_on_path' uf_defs pred term Numeral.zero path 


(* 
   Local Variables:
   compile-command: "make -C .. -k"
   tuareg-interactive-program: "./kind2.top -I ./_build -I ./_build/SExpr"
   indent-tabs-mode: nil
   End: 
*)
  <|MERGE_RESOLUTION|>--- conflicted
+++ resolved
@@ -22,15 +22,9 @@
   | Lustre of LustreNode.t list 
   | Native
 
-<<<<<<< HEAD
-(* Global init flag state var *)
+(* Global is_init state var *)
 let init_flag_svar =
-  StateVar.mk_state_var "x_init_flag_x" [] Type.t_bool
-=======
-(* Global is_init state var *)
-let is_init_svar =
   StateVar.mk_state_var ~for_inv_gen:false "x_is_init_x" [] Type.t_bool
->>>>>>> 4dae0b9d
 
 (* Global init flag uf *)
 let init_flag_uf =

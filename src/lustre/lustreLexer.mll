{
(* This file is part of the Kind 2 model checker.

   Copyright (c) 2015 by the Board of Trustees of the University of Iowa

   Licensed under the Apache License, Version 2.0 (the "License"); you
   may not use this file except in compliance with the License.  You
   may obtain a copy of the License at

   http://www.apache.org/licenses/LICENSE-2.0 

   Unless required by applicable law or agreed to in writing, software
   distributed under the License is distributed on an "AS IS" BASIS,
   WITHOUT WARRANTIES OR CONDITIONS OF ANY KIND, either express or
   implied. See the License for the specific language governing
   permissions and limitations under the License. 

*)


open LustreParser

(* XML or plain text warning.

   Adrien: Relying on Event causes circular build. Factor in Lib, along with
     context warnings? *)
let print_warning fmt =
  if Flags.log_format_xml () then
    Format.printf ("@[<hov 2>\
        <Log class=\"warn\" source=\"parse\">@,\
          @[<hov>" ^^ fmt ^^ "@]\
        @;<0 -2></Log>\
      @]@.")
  else
    Format.printf ("%s @[<v>" ^^ fmt ^^ "@]@.") Lib.warning_tag

(* Pretty-print an array of integers *)
let rec pp_print_int_array i ppf a = 

  if i = 0 then 
    Format.fprintf ppf "@[<hv 3>[|";
  
  if i >= Array.length a then

    Format.fprintf ppf "|]@]"

  else

    ( 

      Format.fprintf ppf "%d" a.(i);

      if i+2 = Array.length a then 
        Format.fprintf ppf ";@ ";
      
      pp_print_int_array (succ i) ppf a
    
    )

(* Pretty-print a position *)
let pp_print_position ppf 
    { Lexing.pos_fname;
      Lexing.pos_lnum;
      Lexing.pos_bol;
      Lexing.pos_cnum } =

  Format.fprintf ppf 
    "@[<hv 2>{ pos_fname : %s;@ \
     pos_lnum : %d;@ \
     pos_bol : %d;@ \
     pos_cnum : %d; }@]"
    pos_fname
    pos_lnum
    pos_bol
    pos_cnum


(* Pretty-print a lexing buffer *)
let pp_print_lexbuf ppf     
  { Lexing.lex_buffer; 
    Lexing.lex_buffer_len; 
    Lexing.lex_abs_pos; 
    Lexing.lex_start_pos; 
    Lexing.lex_curr_pos; 
    Lexing.lex_last_pos;
    Lexing.lex_last_action;
    Lexing.lex_eof_reached;
    Lexing.lex_mem;
    Lexing.lex_start_p;
    Lexing.lex_curr_p } =

  Format.fprintf ppf 
    "@[<hv 2>{ lex_buffer : %s;@ \
     lex_buffer_len : %d;@ \
     lex_abs_pos : %d;@ \
     lex_start_pos : %d;@ \
     lex_curr_pos : %d;@ \
     lex_last_pos : %d;@ \
     lex_last_action : %d;@ \
     lex_eof_reached : %B;@ \
     lex_mem : %a;@ \
     lex_start_p : %a;@ \
     lex_curr_p : %a;@]"
    lex_buffer
    lex_buffer_len
    lex_abs_pos
    lex_start_pos
    lex_curr_pos
    lex_last_pos
    lex_last_action
    lex_eof_reached
    (pp_print_int_array 0) lex_mem
    pp_print_position lex_start_p
    pp_print_position lex_curr_p


  let char_for_backslash = function
    | 'n' -> '\010'
    | 'r' -> '\013'
    | 'b' -> '\008'
    | 't' -> '\009'
    | c -> c

  (* Buffer to store strings *)
  let string_buf = Buffer.create 1024

(* A stack of pairs of channels, a directory and lexing buffers to
   handle included files 

   The channel at the head of the list is the current channel to read
   from, the directory is the directory the channel is in, the lexing 
   buffer is the one to return to once all characters have been read 
   from the channel.

   Have only one lexing buffer and push a shallow copy of it to this
   stack when switching to an included file. At the end of the
   included file, restore the state of the lexing buffer from its
   shallow copy.

   When an eof is read from the lexing buffer, do not terminate but
   call pop_channel_of_lexbuf continue. If this raises the exception
   End_of_file, all input files have been read.
   
*)
let lexbuf_stack = ref []


(* Initialize the stack *)
let lexbuf_init channel curdir = 

  (* A dummy lexing buffer to return to *)
  let lexbuf = Lexing.from_channel channel in

  (* Initialize the stack *)
  lexbuf_stack := [(channel, curdir, lexbuf)]


(* Switch to a new channel *)
let lexbuf_switch_to_channel lexbuf channel curdir = 

  (* Add channel and shallow copy of the previous lexing buffer to the
     top of the stack *)
  lexbuf_stack := 
    (channel, 
     curdir, 
     { lexbuf with 
         Lexing.lex_buffer = Bytes.copy lexbuf.Lexing.lex_buffer}) :: 
      !lexbuf_stack;
  
  (* Flush lexing buffer *)
  lexbuf.Lexing.lex_curr_pos <- 0;
  lexbuf.Lexing.lex_abs_pos <- 0;
  lexbuf.Lexing.lex_curr_p <- 
    { lexbuf.Lexing.lex_curr_p with Lexing.pos_cnum = 0 };
  lexbuf.Lexing.lex_buffer_len <- 0


(* Pop lexing buffer from the stack an restore state of the lexing buffer *)
let pop_channel_of_lexbuf lexbuf =

  match !lexbuf_stack with 

    (* Exception if last channel has been popped off the stack *)
    | [] -> raise End_of_file

    (* Take channel and lexing buffer from top of stack *)
    | (ch, _, prev_lexbuf) :: tl -> 


      (* Close channel *)
      close_in ch; 

      (* Pop off stack *)
      lexbuf_stack := tl; 

      (* Restore state of the lexing buffer *)
      lexbuf.Lexing.lex_curr_pos <- prev_lexbuf.Lexing.lex_curr_pos;
      lexbuf.Lexing.lex_abs_pos <- prev_lexbuf.Lexing.lex_abs_pos;
      lexbuf.Lexing.lex_curr_p <- prev_lexbuf.Lexing.lex_curr_p;
      lexbuf.Lexing.lex_buffer <- prev_lexbuf.Lexing.lex_buffer;
      lexbuf.Lexing.lex_buffer_len <- prev_lexbuf.Lexing.lex_buffer_len


(* Get the directory associated with the current channel *)
let curdir_of_lexbuf_stack () = match !lexbuf_stack with 
  | [] -> Sys.getcwd ()
  | (_, curdir, _) :: _ -> curdir



(* Function to read from the channel at the top of the stack *)
let read_from_lexbuf_stack buf n = 

  match !lexbuf_stack with 
    | [] -> 0
    | (ch, _, _) :: _ -> input ch buf 0 n


(* Create and populate a hashtable *)
let mk_hashtbl init =
  let tbl = List.length init |> Hashtbl.create in
  init |> List.iter (fun (k, v) -> Hashtbl.add tbl k v) ;
  tbl
  
(* Use hash tables instead of rule matches to keep numer of transition
   of lexer small *)

(* Hashtable of keywords *)
<<<<<<< HEAD
let keyword_table = 
  mk_hashtbl 
    43
    [

      (* Types *)
      ("type", TYPE);
      ("int", INT);
      ("real", REAL);
      ("bool", BOOL);
      ("subrange", SUBRANGE);
      ("of", OF);
(*      ("array", ARRAY); *)
      ("struct", STRUCT);
      ("enum", ENUM);

      (* Constant declaration *)
      ("const", CONST);
      
      (* Node declaration *)
      ("node", NODE);
      ("function", FUNCTION);
      ("returns", RETURNS);
      ("var", VAR);
      ("let", LET);
      ("tel", TEL);
      
      (* Assertion *)
      ("assert", ASSERT);

      (* Contract related things. *)
      ("contract", CONTRACT);
      ("require", REQUIRE);
      ("ensure", ENSURE);
      
      (* Boolean operators *)
      ("true", TRUE);
      ("false", FALSE);
      ("not", NOT);
      ("and", AND);
      ("xor", XOR);
      ("or", OR);
      ("if", IF);
      ("with", WITH);
      ("then", THEN);
      ("else", ELSE);
      ("div", INTDIV);
      ("mod", MOD);
      ("forall", FORALL);
      ("exists", EXISTS);
      
      (* Clock operators *)
      ("when", WHEN);
      ("current", CURRENT);
      ("condact", CONDACT);
      ("activate", ACTIVATE);
      ("initial", INITIAL);
      ("default", DEFAULT);
      ("every", EVERY);
      ("merge", MERGE);
      
      (* Temporal operators *)
      ("pre", PRE);
      ("fby", FBY);
=======
let keyword_table = mk_hashtbl [

  (* Types *)
  ("type", TYPE) ;
  ("int", INT) ; ("real", REAL) ; ("bool", BOOL) ;
  ("subrange", SUBRANGE) ; ("of", OF) ;
  (* ("array", ARRAY) ; *)
  ("struct", STRUCT) ;
  ("enum", ENUM) ;

  (* Constant declaration *)
  ("const", CONST) ;
  
  (* Node / function declaration *)
  ("node", NODE) ; ("function", FUNCTION) ;
  ("returns", RETURNS) ;
  ("var", VAR) ;
  ("let", LET) ;
  ("tel", TEL) ;
  
  (* Assertion *)
  ("assert", ASSERT) ;

  (* Annotations. *)
  ("PROPERTY", PROPERTY) ;
  ("MAIN", MAIN) ;
  (* Contract related things. *)
  ("contract", CONTRACT) ;
  ("import", IMPORTCONTRACT) ;

  (* Boolean operators *)
  ("true", TRUE) ; ("false", FALSE) ;
  ("not", NOT) ; ("and", AND) ; ("xor", XOR) ; ("or", OR) ;
  ("if", IF) ;
  ("then", THEN) ;
  ("else", ELSE) ;
  ("with", WITH) ;
  ("div", INTDIV) ; ("mod", MOD) ;
  
  (* Clock operators *)
  ("when", WHEN) ;
  ("current", CURRENT) ;
  ("condact", CONDACT) ;
  ("activate", ACTIVATE) ;
  ("initial", INITIAL) ;
  ("default", DEFAULT) ;
  ("every", EVERY) ;
  ("merge", MERGE) ;
  
  (* Temporal operators *)
  ("pre", PRE) ; ("fby", FBY) ;
>>>>>>> e1f8e9e4
      
]
    
}


(* Identifier 

   C syntax: alphanumeric characters including the underscore, starting 
   with a letter or the underscore *)
let id = ['a'-'z' 'A'-'Z' '_'] ['a'-'z' 'A'-'Z' '_' '0'-'9']*
  
(* Keep these separated from alphabetic characters, otherwise a->b would 
   be one token *)
let printable = ['+' '-' '*' '/' '>' '<' '=' ]+

(* Floating point decimal 

   Don't allow floats like "2." this will conflict with array slicing "2..3" *)
let decimal = ['0'-'9']+ '.' ['0'-'9']+ ('E' ('+'|'-')? ['0'-'9']+)?

(* Floating-point decimal with exponent only *)
let exponent_decimal = ['0'-'9']+ 'E' ('+'|'-')? ['0'-'9']+

(* Integer numeral *)
let numeral = ['0'-'9']+

(* Whitespace *)
let whitespace = [' ' '\t']

(* Newline *)
let newline = '\r'* '\n'

(* Toplevel function *)
rule token = parse


  (* |===| Annotations. *)

  (* Inline. *)
  | "--%" { PERCENTANNOT }
  | "--!" { BANGANNOT }
  | "--@import" { INLINEIMPORTCONTRACT }
  | "--@mode" { INLINEMODE }
  | "--@assume" { INLINEASSUME }
  | "--@guarantee" { INLINEGUARANTEE }
  | "--@require" { INLINEREQUIRE }
  | "--@ensure" { INLINEENSURE }
  | "--@const" { INLINECONST }
  | "--@var" { INLINEVAR }

  (* Parenthesis star (PS) block annotations. *)
  | "(*%" { PSPERCENTBLOCK }
  | "(*!" { PSBANGBLOCK }
  | "(*@" { PSATBLOCK }

  (* End of parenthesis star (PS). *)
  | "*)" { PSBLOCKEND }

  (* Slash star (SS) block annotations. *)
  | "/*%" { SSPERCENTBLOCK }
  | "/*!" { SSBANGBLOCK }
  | "/*@" { SSATBLOCK }

  (* End of slash star (SS). *)
  | "*/" { SSBLOCKEND }


  (* |===| Block annotation contract stuff. *)

  | "mode" { MODE }
  | "assume" { ASSUME }
  | "guarantee" { GUARANTEE }
  | "require" { REQUIRE }
  | "ensure" { ENSURE }


  (* |===| Actual comments. *)

  (* Inline.
    Need to have the '-'* here, otherwise "---" would be matched 
    as operator *)
  | "--" '-'* { skip_to_eol lexbuf }

  (* Multi-line. *)
  | "/*" { skip_commented_slashstar lexbuf }
  | "(*" { skip_commented_parenstar lexbuf }


  (* |===| Include file. *)
  | "include" whitespace* '\"' ([^'\"']* as p) '\"' {

    (* Open include file *)
    let include_channel, include_curdir =
      try (
        let include_channel, include_curdir = 
          open_in (Filename.concat (curdir_of_lexbuf_stack ()) p),
          Filename.dirname p
        in

        include_channel, include_curdir
      ) with Sys_error e -> 
        Format.sprintf "Error opening include file %s: %s" p e
        |> failwith
    in
    
    (* New lexing buffer from include file *)
    lexbuf_switch_to_channel lexbuf include_channel include_curdir ;
    
    Lexing.flush_input lexbuf ;

    (* Starting position in new file *)
    let zero_pos =
      { Lexing.pos_fname = p ;
        Lexing.pos_lnum = 1  ;
        Lexing.pos_bol = 0   ;
        Lexing.pos_cnum = 0  }
    in

    (* Set new position in lexing buffer *)
    lexbuf.Lexing.lex_curr_p <- zero_pos ;

    (* Continue with included file *)
    token lexbuf
  }

  (* Operators that are not identifiers *)
  | ';' { SEMICOLON }
  | '=' { EQUALS }
  | ':' { COLON }
  | ',' { COMMA }
  | '[' { LSQBRACKET }
  | ']' { RSQBRACKET }
  | '(' { LPAREN }
  | ')' { RPAREN }
  | ')' { RPAREN }
  | '.' { DOT }
  | ".." { DOTDOT }
  | '^' { CARET }
  | '{' { LCURLYBRACKET }
  | '}' { RCURLYBRACKET }
  | '}' { RCURLYBRACKET }
  | ".%" { DOTPERCENT }
  | '|' { PIPE }
  | "<<" { LPARAMBRACKET }
  | ">>" { RPARAMBRACKET }
  | "=>" { IMPL }
  | '#' { HASH }
  | "<=" { LTE }
  | ">=" { GTE }
  | '<' { LT }
  | '>' { GT }
  | "<>" { NEQ }
  | '-' { MINUS }
  | '+' { PLUS }
  | '/' { DIV }
  | '*' { MULT }
  | "->" { ARROW }

  (* Decimal or numeral *)
  | decimal as p { DECIMAL p }
  | exponent_decimal as p { DECIMAL p }
  | numeral as p { NUMERAL p }

  (* Keyword *)
  | id as p {
    try Hashtbl.find keyword_table p with Not_found -> (SYM p)
  }

  (* Whitespace *)
  | whitespace { token lexbuf }

  (* Newline *)
  | newline { Lexing.new_line lexbuf ; token lexbuf }

  (* String *)
  | "\"" { Buffer.clear string_buf; string lexbuf }
      
  (* End of file *)
  | eof {
    (* Pop previous lexing buffer form stack if at end of included file *)
    try pop_channel_of_lexbuf lexbuf ; token lexbuf with End_of_file -> EOF
  }

  (* Unrecognized character *)
  | _ as c {
    Format.sprintf "Unrecognized token %c (0x%X)" c (Char.code c) |> failwith
  }

(* Parse until end of comment, count newlines and otherwise discard
   characters *)
and skip_commented_slashstar = parse 

  (* End of comment *)
  | "*/" { token lexbuf } 

  (* Count new line *)
  | newline { Lexing.new_line lexbuf ; skip_commented_slashstar lexbuf } 

  | eof { Format.sprintf "Unterminated comment" |> failwith }

  (* Ignore characters in comments *)
  | _ { skip_commented_slashstar lexbuf }


(* Parse until end of comment, count newlines and otherwise discard
   characters *)
and skip_commented_parenstar = parse 

  (* End of comment *)
  | "*)" { token lexbuf } 

  (* Count new line *)
  | newline { Lexing.new_line lexbuf; skip_commented_parenstar lexbuf } 

  | eof { Format.sprintf "Unterminated comment" |> failwith }

  (* Ignore characters in comments *)
  | _ { skip_commented_parenstar lexbuf }

and skip_to_eol = parse

  (* Count new line and resume *)
  | newline { Lexing.new_line lexbuf; token lexbuf } 

  (* Line ends at end of file *)
  | eof { token lexbuf }

  (* Ignore characters *)
  | _ { skip_to_eol lexbuf }


and return_at_eol t = parse

  (* Count new line and resume *)
  | newline { Lexing.new_line lexbuf; t } 

  (* Line ends at end of file *)
  | eof { t }

  (* Ignore characters *)
  | _ { return_at_eol t lexbuf }


and string = parse
  | "\""
      { STRING (Buffer.contents string_buf) }
  | "\\" (_ as c)
      { Buffer.add_char string_buf (char_for_backslash c); string lexbuf }
  | newline
      { Lexing.new_line lexbuf; Buffer.add_char string_buf '\n'; string lexbuf }
  | eof
      { failwith (Format.sprintf "Unterminated string") }
  | _ as c
      { Buffer.add_char string_buf c; string lexbuf }



{

(*

  (* Test code *)
  let main () = 
    
    (* Read all tokens and output their positions *)
    let rec aux ppf lexbuf =

      (* Read a token *)
      let token = token lexbuf in

      (* Output position and the token *)
      Format.fprintf 
        ppf 
        "%a %s" 
        pp_print_position lexbuf.Lexing.lex_start_p
        (Lexing.lexeme lexbuf);

      (* Terminate at the end of the file, otherwise continue *)
      if token = EOF then () else
        
        (Format.fprintf ppf "@,";
         aux ppf lexbuf)
         
    in
    
    (* Create lexing buffer *)
    let lexbuf = Lexing.from_function read_from_lexbuf_stack in

    (* Read from file or standard input *)
    let in_ch = 
      if Array.length Sys.argv > 1 then 
        (let fname = Sys.argv.(1) in    

         let zero_pos = 
           { Lexing.pos_fname = fname;
             Lexing.pos_lnum = 1;
             Lexing.pos_bol = 0;
             Lexing.pos_cnum = 0 } 
        in
         lexbuf.Lexing.lex_curr_p <- zero_pos; 

         open_in fname) 
      else
        stdin
    in

    (* Initialize lexing buffer with channel *)
    lexbuf_init in_ch;

    (* Output all tokens and their positions *)
    Format.printf "@[<v>%t@]@." (function ppf -> aux ppf lexbuf)

;;

main ()
*)

}

(* 
   Local Variables:
   compile-command: "make -C .. -k"
   indent-tabs-mode: nil
   End: 
*)
  <|MERGE_RESOLUTION|>--- conflicted
+++ resolved
@@ -226,72 +226,6 @@
    of lexer small *)
 
 (* Hashtable of keywords *)
-<<<<<<< HEAD
-let keyword_table = 
-  mk_hashtbl 
-    43
-    [
-
-      (* Types *)
-      ("type", TYPE);
-      ("int", INT);
-      ("real", REAL);
-      ("bool", BOOL);
-      ("subrange", SUBRANGE);
-      ("of", OF);
-(*      ("array", ARRAY); *)
-      ("struct", STRUCT);
-      ("enum", ENUM);
-
-      (* Constant declaration *)
-      ("const", CONST);
-      
-      (* Node declaration *)
-      ("node", NODE);
-      ("function", FUNCTION);
-      ("returns", RETURNS);
-      ("var", VAR);
-      ("let", LET);
-      ("tel", TEL);
-      
-      (* Assertion *)
-      ("assert", ASSERT);
-
-      (* Contract related things. *)
-      ("contract", CONTRACT);
-      ("require", REQUIRE);
-      ("ensure", ENSURE);
-      
-      (* Boolean operators *)
-      ("true", TRUE);
-      ("false", FALSE);
-      ("not", NOT);
-      ("and", AND);
-      ("xor", XOR);
-      ("or", OR);
-      ("if", IF);
-      ("with", WITH);
-      ("then", THEN);
-      ("else", ELSE);
-      ("div", INTDIV);
-      ("mod", MOD);
-      ("forall", FORALL);
-      ("exists", EXISTS);
-      
-      (* Clock operators *)
-      ("when", WHEN);
-      ("current", CURRENT);
-      ("condact", CONDACT);
-      ("activate", ACTIVATE);
-      ("initial", INITIAL);
-      ("default", DEFAULT);
-      ("every", EVERY);
-      ("merge", MERGE);
-      
-      (* Temporal operators *)
-      ("pre", PRE);
-      ("fby", FBY);
-=======
 let keyword_table = mk_hashtbl [
 
   (* Types *)
@@ -343,7 +277,6 @@
   
   (* Temporal operators *)
   ("pre", PRE) ; ("fby", FBY) ;
->>>>>>> e1f8e9e4
       
 ]
     

(* This file is part of the Kind 2 model checker.

   Copyright (c) 2015 by the Board of Trustees of the University of Iowa

   Licensed under the Apache License, Version 2.0 (the "License"); you
   may not use this file except in compliance with the License.  You
   may obtain a copy of the License at

   http://www.apache.org/licenses/LICENSE-2.0 

   Unless required by applicable law or agreed to in writing, software
   distributed under the License is distributed on an "AS IS" BASIS,
   WITHOUT WARRANTIES OR CONDITIONS OF ANY KIND, either express or
   implied. See the License for the specific language governing
   permissions and limitations under the License. 

*)


(** Context information used in and obtained from parsing

    @author Christoph Sticksel *)

open Lib

(** Context *)
type t


(** Node or function not found, possible forward reference *)
exception Node_or_function_not_found of LustreIdent.t * Lib.position

(** {1 Scopes and Nodes} *)

(** Create an initial empty context. *)
val mk_empty_context : unit -> t

<<<<<<< HEAD
val pp_print_scope : Format.formatter -> t -> unit
=======
val set_guard_flag : t -> bool -> t

val reset_guard_flag : t -> t

val guard_flag : t -> bool
>>>>>>> a06b1f8d

(** Add scope to context

    The scopes are added to the name of the node to create scope for
    variables *)
val push_scope : t -> string -> t

(** Remove topmost scope from context *)
val pop_scope : t -> t

(** Add contract scope to context.

    Contract scopes are used for scoping of mode references and ghost
    variables. *)
val push_contract_scope : t -> string -> t

(** Remove topmost contract scope from context *)
val pop_contract_scope : t -> t

(** The contract scope of a context. *)
val contract_scope_of : t -> string list

(** Return a copy of the context with an empty node of the given name
    in the context *)
val create_node : t -> LustreIdent.t -> t 

(** Returns the name of the current node, if any. *)
val current_node_name : t -> LustreIdent.t option

(** Returns the modes of the current node. *)
val current_node_modes : t -> LustreContract.mode list option option

(** Return a copy of the context with an empty function of the given name
    in the context *)
val create_function : t -> LustreIdent.t -> t 

(** Return a context that is identical to the first context with the
    node constructed in the second context added *)
val add_node_to_context : t -> t -> t

(** Return a context that is identical to the first context with the
    function constructed in the second context added *)
val add_function_to_context : t -> t -> t


(** Return forward referenced subnodes of node *)
val deps_of_node : t -> LustreIdent.t -> LustreIdent.Set.t

(** Add second node as a forward referenced subnode of the first *)
val add_dep : t -> LustreIdent.t -> LustreIdent.t -> t 

(** Add a binding of an identifier to an expression to context 

    If the labeled argument [shadow] is true, allow overwriting a
    previous binding to the identifier. Otherwise raise the exception
    [Invalid_argument "add_expr_for_ident"]. *)
val add_expr_for_ident :
  ?shadow:bool -> t -> LustreIdent.t -> LustreExpr.t LustreIndex.t -> t

(** Remove the binding of an identifier from the context 

    If the identifier is not bound to an expression, raise the
    exception [Invalid_argument "remove_expr_for_ident"]. Otherwise,
    remove the most recent binding to the identifier, which may make a
    previous binding visible, which was shadowed by a call to
    [add_expr_for_ident] with the labeled argument [shadow] set to
    true. *)
val remove_expr_for_ident : t -> LustreIdent.t -> t

(** Add a binding of an identifier to a type to context *)
val add_type_for_ident : t -> LustreIdent.t -> Type.t LustreIndex.t -> t

(** Return the nodes in the context *)
val get_nodes : t -> LustreNode.t list

(** Return the functions in the context *)
val get_functions : t -> LustreFunction.t list

(** The contract nodes in the context. *)
val contract_nodes : t -> LustreAst.contract_node_decl list

(** Add a contract node to the context for inlining later *)
val add_contract_node_decl_to_context :
  t -> Lib.position * LustreAst.contract_node_decl -> t

(** Return a contract node by its identifier *)
val contract_node_decl_of_ident :
  t -> string -> Lib.position * LustreAst.contract_node_decl

(** Return a context that raises an error when defining an
    expression.

    [fail_on_new_definition ctx pos msg] will evaluate
    {!fail_at_position} with the location [pos] and the message [msg]
    as arguments *)
val fail_on_new_definition : t -> Lib.position -> string -> t

(** Raise exception if no new definitions allowed 

    Raise {!A.ParseError} with the message and position set by
    {!fail_on_new_definition}. Raise an assertion failure if the
    context does allow new definitions.
*)

val raise_no_new_definition_exc : t -> 'a

(** Resolve an indentifier to an expression. *)
val expr_of_ident : t -> LustreIdent.t -> LustreExpr.t LustreIndex.t

(** Return the respective state variable if the expression denotes an
    output or a local variable of the node in the context *)
val assignable_state_var_of_ident :
  t -> LustreIdent.t -> StateVar.t LustreIndex.t

(** Resolve an indentifier to a type. *)
val type_of_ident : t -> LustreIdent.t -> Type.t LustreIndex.t

(** Return [true] if the identifier denotes an expression in the context 

    Raise an [Invalid_argument] exception if the identifier is reserved. *)
val expr_in_context : t -> LustreIdent.t -> bool

(** Return [true] if the identifier denotes a type in the context *)
val type_in_context : t -> LustreIdent.t -> bool

(** Return [true] if the identifier denotes a node in the context *)
val node_or_function_in_context : t -> LustreIdent.t -> bool

(** Create a fresh local state variable in the context. *)
val mk_fresh_local : ?is_input:bool -> ?is_const:bool -> ?for_inv_gen:bool -> t -> Type.t -> StateVar.t * t

val set_state_var_source : t -> StateVar.t -> LustreNode.state_var_source -> t

(** Define the expression with a fresh state variable, or the variable
    previously used for the same expression (if the optinal argument [reuse] is
    set to true), record the definition in the context and return the context.

    The [is_input], [is_const] and [for_inv_gen] flags are relevant, and the
    state variable returned has the combination of flags asked for. If a state
    variable was previously created for the same expression but with different
    flags, a new state variable is created. *)
val mk_local_for_expr :
  ?is_input:bool -> ?is_const:bool -> ?for_inv_gen:bool -> ?is_ghost:bool -> ?reuse:bool ->
  ?original:LustreAst.expr -> Lib.position ->
  t -> LustreExpr.t -> StateVar.t * t

(** Create a fresh oracle state variable in the context. *)
val mk_fresh_oracle :
  ?is_input:bool -> ?is_const:bool -> ?for_inv_gen:bool ->
  t -> Type.t -> StateVar.t * t

(** Create a fresh oracle state variable for the pre-initial value of
    the given state variable in the context, or return a previously
    created oracle for this state variable. *)
val mk_fresh_oracle_for_state_var : t -> StateVar.t -> StateVar.t * t

(** Return the node of the given name from the context*)
val node_of_name : t -> LustreIdent.t -> LustreNode.t

(** Return the function of the given name from the context *)
val function_of_name : t -> LustreIdent.t -> LustreFunction.t

(** Return variables capturing outputs of node call if a node call
    with the same input parameters and activation condition is in the
    context.

    [call_outputs_of_node_call c n a i d] compares all node calls in
    context [c] if the identifier of the node matches [n], the
    activation condition matches [a], all input variables are idential
    to [a], and all default values are identical to [d]. It returns
    [None] if no such call was found, and its output variables
    otherwise. *)
val call_outputs_of_node_call :
  t -> LustreIdent.t -> StateVar.t option -> StateVar.t LustreIndex.t ->
  LustreExpr.t LustreIndex.t option -> StateVar.t LustreIndex.t option

(** Add node input to context *)
val add_node_input :
  ?is_const:bool -> t -> LustreIdent.t -> Type.t LustreIndex.t -> t

(** Add node output to context *)
val add_node_output :
  ?is_single:bool -> t -> LustreIdent.t -> Type.t LustreIndex.t -> t

(** The output state variables of the current node. *)
val outputs_of_current_node : t -> StateVar.t LustreIndex.t

(** Add node local to context *)
val add_node_local :
  ?ghost:bool -> t -> LustreIdent.t -> Lib.position -> Type.t LustreIndex.t -> t

(** Adds assumptions and guarantees to a node. *)
val add_node_ass_gua :
  t -> LustreContract.svar list -> LustreContract.svar list -> t

(** Add modes to node *)
val add_node_mode : t -> LustreContract.mode -> t

(** Add assertion to context *)
val add_node_assert : t -> LustreExpr.t -> t

(** Add property to context *)
val add_node_property : t -> Property.prop_source -> string -> LustreExpr.t -> t

(** Add equation to context *)
val add_node_equation :
  t -> Lib.position -> StateVar.t ->
  LustreExpr.expr LustreNode.bound_or_fixed list -> int -> LustreExpr.t -> t

(** Add node call to context *)
val add_node_call : t -> Lib.position -> LustreNode.node_call -> t

(** Mark node as main *)
val set_node_main : t -> t

(** Replace unguarded pre operators with oracle constants and return
    expression and modified context. 

    [close_expr pos (expr, ctx)] introduces or uses a previously
    introduced fresh oracle constant for each [pre] operator applied
    to a variable that is not under a [->]. 

    The second argument is a pair so that it can take the output of
    {!LustreSimplify.eval_ast_expr} directly. *)
val close_expr :
  ?original:LustreAst.expr -> Lib.position ->
  (LustreExpr.t * t) -> (LustreExpr.t * t)


(** {1 Functions} *)

(** Add function input to context *)
val add_function_input : t -> LustreIdent.t -> Type.t LustreIndex.t -> t

(** Add function output to context *)
val add_function_output :
  ?is_single:bool -> t -> LustreIdent.t -> Type.t LustreIndex.t -> t

val call_outputs_of_function_call :
  t -> LustreIdent.t -> LustreExpr.t LustreIndex.t ->
  StateVar.t LustreIndex.t option

(** Add function call to context *)
val add_function_call : t -> Lib.position -> LustreNode.function_call -> t

(** Add global contract to function

    The function must not have a global contract defined, otherwise a
    parse error will be raised. *)
val add_function_global_contract : t -> position -> LustreFunction.contract -> t

(** Add mode contract to node *)
val add_function_mode_contract :
  t -> position -> string -> LustreFunction.contract -> t

(** Check that the node being defined has no undefined local variables *)
val check_local_vars_defined : t -> unit


(** {1 Helpers} *)

(** Output a fatal error at position and raise an error *)
val fail_at_position : Lib.position -> string -> 'a

(** Output a warning at position *)
val warn_at_position : Lib.position -> string -> unit 

(** Output a fatal error without reporting a position and raise an error *)
val fail_no_position : string -> 'a

(** Output a warning without a position *)
val warn_no_position : string -> unit 


(* 
   Local Variables:
   compile-command: "make -k -C .."
   indent-tabs-mode: nil
   End: 
*)
  <|MERGE_RESOLUTION|>--- conflicted
+++ resolved
@@ -35,15 +35,17 @@
 (** Create an initial empty context. *)
 val mk_empty_context : unit -> t
 
-<<<<<<< HEAD
-val pp_print_scope : Format.formatter -> t -> unit
-=======
+(** Sets the flag indicating there are unguarded pre's in the lustre code, and
+we need to guard them. *)
 val set_guard_flag : t -> bool -> t
 
+(** Resets the flag indicating there are unguarded pre's in the lustre code,
+and we need to guard them. *)
 val reset_guard_flag : t -> t
 
+(** The value of the flag indicating there are unguarded pre's in the lustre
+code, and we need to guard them. *)
 val guard_flag : t -> bool
->>>>>>> a06b1f8d
 
 (** Add scope to context
 
@@ -186,7 +188,7 @@
     variable was previously created for the same expression but with different
     flags, a new state variable is created. *)
 val mk_local_for_expr :
-  ?is_input:bool -> ?is_const:bool -> ?for_inv_gen:bool -> ?is_ghost:bool -> ?reuse:bool ->
+  ?is_input:bool -> ?is_const:bool -> ?for_inv_gen:bool -> ?is_ghost:bool ->
   ?original:LustreAst.expr -> Lib.position ->
   t -> LustreExpr.t -> StateVar.t * t
 

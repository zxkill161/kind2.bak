--- conflicted
+++ resolved
@@ -879,15 +879,8 @@
   | IfBlock (_, _, l1, l2) -> 
     List.flatten (List.map defined_vars_with_pos l1) @
     List.flatten (List.map defined_vars_with_pos l2)
-<<<<<<< HEAD
-  | FrameBlock (pos, vars, nes, nis) ->
-    List.flatten (List.map defined_vars_with_pos (List.map (fun x -> Body x) nes)) @
-    List.flatten (List.map defined_vars_with_pos nis) @
-    (List.map (fun var -> (pos, var)) vars)
-=======
   | FrameBlock (pos, vars, _, _) ->
     List.map (fun var -> (pos, var)) vars
->>>>>>> d34694b4
   | _ -> [] 
 
 
@@ -1195,9 +1188,6 @@
   (* Node calls *)
   | Call (p, i, es) -> Call (p, i, List.map abstract_pre_subexpressions es) 
   | CallParam (p, i, tys, es) -> CallParam (p, i, tys, List.map abstract_pre_subexpressions es) 
-<<<<<<< HEAD
-                                              
-=======
                  
 let rec replace_idents locals1 locals2 expr = 
   match expr with
@@ -1261,7 +1251,6 @@
 (** For every identifier, if that identifier is position n in locals1,
    replace it with position n in locals2 *)
 
->>>>>>> d34694b4
 let extract_node_equation: node_item -> (eq_lhs * expr) list =
   function
   | Body (Equation (_, lhs, expr)) -> [(lhs, expr)]

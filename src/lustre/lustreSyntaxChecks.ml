(* This file is part of the Kind 2 model checker.

   Copyright (c) 2021 by the Board of Trustees of the University of Iowa

   Licensed under the Apache License, Version 2.0 (the "License"); you
   may not use this file except in compliance with the License.  You
   may obtain a copy of the License at

   http://www.apache.org/licenses/LICENSE-2.0 

   Unless required by applicable law or agreed to in writing, software
   distributed under the License is distributed on an "AS IS" BASIS,
   WITHOUT WARRANTIES OR CONDITIONS OF ANY KIND, either express or
   implied. See the License for the specific language governing
   permissions and limitations under the License. 

 *)
(** Check various syntactic properties that do not depend on type information
  
  @author Andrew Marmaduke *)

module LA = LustreAst
module LAH = LustreAstHelpers
module H = HString

module StringSet = Set.Make(
  struct
    let compare = HString.compare
    type t = HString.t
  end)

module StringMap = Map.Make(
  struct
    let compare = HString.compare
    type t = HString.t
  end)


type error_kind = Unknown of string
  | UndefinedLocal of HString.t
  | DuplicateLocal of HString.t
  | DuplicateOutput of HString.t
  | UndefinedNode of HString.t
  | UndefinedContract of HString.t
  | DanglingIdentifier of HString.t
  | QuantifiedVariableInNodeArgument of HString.t * HString.t
  | SymbolicArrayIndexInNodeArgument of HString.t * HString.t
  | NodeCallInFunction of HString.t
  | NodeCallInRefinableContract of string * HString.t
  | IllegalTemporalOperator of string * string
  | IllegalImportOfStatefulContract of HString.t
  | UnsupportedClockedInputOrOutput
  | UnsupportedClockedLocal of HString.t
  | UnsupportedExpression of LustreAst.expr
  | UnsupportedOutsideMerge of LustreAst.expr
  | UnsupportedWhen of LustreAst.expr
  | UnsupportedParametricDeclaration
  | UnsupportedAssignment
  | AssumptionVariablesInContractNode
  | ClockMismatchInMerge
  | MisplacedVarInFrameBlock of LustreAst.ident

type error = [
  | `LustreSyntaxChecksError of Lib.position * error_kind
]

let error_message kind = match kind with
  | Unknown s -> s
  | UndefinedLocal id -> "Local variable '"
    ^ HString.string_of_hstring id ^ "' has no definition"
  | DuplicateLocal id -> "Local variable '"
    ^ HString.string_of_hstring id ^ "' has more than one definition"
  | DuplicateOutput id -> "Output variable '"
    ^ HString.string_of_hstring id ^ "' has more than one definition"
  | UndefinedNode id -> "Node or function '"
    ^ HString.string_of_hstring id ^ "' is undefined"
  | UndefinedContract id -> "Contract '"
    ^ HString.string_of_hstring id ^ "' is undefined"
  | DanglingIdentifier id -> "Unknown identifier '"
    ^ HString.string_of_hstring id ^ "'"
  | QuantifiedVariableInNodeArgument (var, node) -> "Quantified variable '"
    ^ HString.string_of_hstring var ^ "' is not allowed in an argument to the node call '"
    ^ HString.string_of_hstring node ^ "'"
  | SymbolicArrayIndexInNodeArgument (idx, node) -> "Symbolic array index '"
    ^ HString.string_of_hstring idx ^ "' is not allowed in an argument to the node call '"
    ^ HString.string_of_hstring node ^ "'"
  | NodeCallInFunction node -> "Illegal call to node '"
    ^ HString.string_of_hstring node ^ "', functions can only call other functions, not nodes"
  | NodeCallInRefinableContract (kind, node) -> "Illegal call to " ^ kind ^ " '"
    ^ HString.string_of_hstring node ^ "' in the cone of influence of this contract: " ^ kind ^ " "
    ^ HString.string_of_hstring node ^ " has a refinable contract"
  | IllegalTemporalOperator (kind, variant) -> "Illegal " ^ kind ^ " in " ^ variant ^ " definition, "
    ^ variant ^ "s cannot have state"
  | IllegalImportOfStatefulContract contract -> "Illegal import of stateful contract '"
    ^ HString.string_of_hstring contract ^ "'. Functions can only be specified by stateless contracts"
  | UnsupportedClockedInputOrOutput -> "Clocked inputs or outputs are not supported"
  | UnsupportedClockedLocal id -> "Clocked node local variable not supported for '" ^ HString.string_of_hstring id ^ "'"
  | UnsupportedExpression e -> "The expression '" ^ LA.string_of_expr e ^ "' is not supported"
  | UnsupportedOutsideMerge e -> "The expression '" ^ LA.string_of_expr e ^ "' is only supported inside a merge"
  | UnsupportedWhen e -> "The `when` expression '" ^ LA.string_of_expr e ^ "' can only be the top most expression of a merge case"
  | UnsupportedParametricDeclaration -> "Parametric nodes and functions are not supported"
  | UnsupportedAssignment -> "Assignment not supported"
  | AssumptionVariablesInContractNode -> "Assumption variables not supported in contract nodes"
  | ClockMismatchInMerge -> "Clock mismatch for argument of merge"
  | MisplacedVarInFrameBlock id -> "Variable '" ^ HString.string_of_hstring id ^ "' is defined in the frame block but not declared in the frame block header"

let syntax_error pos kind = Error (`LustreSyntaxChecksError (pos, kind))

let (let*) = Result.bind
let (>>) = fun a b -> let* _ = a in b

type node_data = {
  has_contract: bool;
  imported: bool;
  contract_only_assumptive: bool;
  contract_imports: StringSet.t }

type contract_data = {
  stateful: bool;
  only_assumptive: bool;
  imports: StringSet.t }

type context = {
  nodes : node_data StringMap.t;
  functions : node_data StringMap.t;
  contracts : contract_data StringMap.t;
  free_consts : LustreAst.lustre_type option StringMap.t;
  consts : LustreAst.lustre_type option StringMap.t;
  locals : LustreAst.lustre_type option StringMap.t;
  quant_vars : LustreAst.lustre_type option StringMap.t;
  array_indices : LustreAst.lustre_type option StringMap.t;
  symbolic_array_indices : LustreAst.lustre_type option StringMap.t; }

let empty_ctx () = {
    nodes = StringMap.empty;
    functions = StringMap.empty;
    contracts = StringMap.empty;
    free_consts = StringMap.empty;
    consts = StringMap.empty;
    locals = StringMap.empty;
    quant_vars = StringMap.empty;
    array_indices = StringMap.empty;
    symbolic_array_indices = StringMap.empty;
  }

let ctx_add_node ctx i ty = {
    ctx with nodes = StringMap.add i ty ctx.nodes
  }

let ctx_add_contract ctx i ty = {
    ctx with contracts = StringMap.add i ty ctx.contracts
  }

let ctx_add_func ctx i ty = {
    ctx with functions = StringMap.add i ty ctx.functions
  }

let ctx_add_free_const ctx i ty = {
    ctx with free_consts = StringMap.add i ty ctx.free_consts
  }

let ctx_add_const ctx i ty = {
    ctx with consts = StringMap.add i ty ctx.consts
  }

let ctx_add_local ctx i ty = {
    ctx with locals = StringMap.add i ty ctx.locals
  }

let ctx_add_quant_var ctx i ty = {
    ctx with quant_vars = StringMap.add i ty ctx.quant_vars
  }

let ctx_add_array_index ctx i ty = {
    ctx with array_indices = StringMap.add i ty ctx.array_indices
  }

let ctx_add_symbolic_array_index ctx i ty = {
    ctx with symbolic_array_indices = StringMap.add i ty ctx.symbolic_array_indices
  }

let build_global_ctx (decls:LustreAst.t) =
  let get_imports = function
    | Some eqns -> List.fold_left (fun a e -> match e with
      | LA.ContractCall (_, i, _, _) -> StringSet.add i a
      | _ -> a)
      StringSet.empty eqns
    | None -> StringSet.empty
  in
  let is_only_assumptive = function
    | Some eqns -> List.fold_left (fun a e -> match e with
      | LA.Guarantee _ -> false && a
      | Mode _ -> false && a
      | _ -> a)
      true eqns
    | None -> false
  in
  let over_decls acc = function
    | LA.TypeDecl (_, AliasType (_, _, (EnumType (_, _, variants) as ty))) -> 
      List.fold_left (fun a v -> ctx_add_const a v (Some ty)) acc variants
    | ConstDecl (_, FreeConst (_, i, ty)) -> ctx_add_free_const acc i (Some ty)
    | ConstDecl (_, UntypedConst (_, i, _)) -> ctx_add_const acc i None
    | ConstDecl (_, TypedConst (_, i, _, ty)) -> ctx_add_const acc i (Some ty)
    (* The types here can be constructed from the available information
      but this type information is not needed for syntax checks for now *)
    | NodeDecl (_, (i, imported, _, _, _, _, _, c)) ->
      let has_contract = match c with | Some _ -> true | None -> false in
      let contract_only_assumptive = is_only_assumptive c in
      let contract_imports = get_imports c in
      let data = { has_contract; 
        imported; 
        contract_only_assumptive;
        contract_imports }
      in
      ctx_add_node acc i data
    | FuncDecl (_, (i, imported, _, _, _, _, _, c)) -> 
      let has_contract = match c with | Some _ -> true | None -> false in
      let contract_only_assumptive = is_only_assumptive c in
      let contract_imports = get_imports c in
      let data = { has_contract;
        imported;
        contract_only_assumptive;
        contract_imports }
      in
      ctx_add_func acc i data
    | ContractNodeDecl (_, (i, _, _, _, eqns)) ->
      let stateful = match LAH.contract_has_pre_or_arrow eqns with
        | Some _ -> true
        | None -> false
      in
      let only_assumptive = is_only_assumptive (Some eqns) in
      let imports = get_imports (Some eqns) in
      ctx_add_contract acc i {stateful; imports; only_assumptive }
    | _ -> acc
  in
  List.fold_left over_decls (empty_ctx ()) decls

let build_contract_ctx ctx (eqns:LustreAst.contract) =
  let over_eqns acc = function
    | LA.GhostConst (FreeConst (_, i, ty)) -> ctx_add_free_const acc i (Some ty)
    | LA.GhostConst (UntypedConst (_, i, _)) -> ctx_add_const acc i None
    | LA.GhostConst (TypedConst (_, i, _, ty)) -> ctx_add_const acc i (Some ty)
    | LA.GhostVars (_, GhostVarDec (_, l), _) -> 
      List.fold_left (fun acc (_, i, ty) -> ctx_add_const acc i (Some ty)) acc l

    | _ -> acc
  in
  List.fold_left over_eqns ctx eqns

let build_local_ctx ctx locals inputs outputs =
  let over_locals acc = function
    | LA.NodeConstDecl (_, FreeConst (_, i, ty)) -> ctx_add_local acc i (Some ty)
    | NodeConstDecl (_, UntypedConst (_, i, _)) -> ctx_add_local acc i None
    | NodeConstDecl (_, TypedConst (_, i, _, ty)) -> ctx_add_local acc i (Some ty)
    | NodeVarDecl (_, (_, i, ty, _)) -> ctx_add_local acc i (Some ty)
  in
  let over_inputs acc (_, i, ty, _, _) = ctx_add_local acc i (Some ty) in
  let over_outputs acc (_, i, ty, _) = ctx_add_local acc i (Some ty) in
  let ctx = List.fold_left over_locals ctx locals in
  let ctx = List.fold_left over_inputs ctx inputs in
  List.fold_left over_outputs ctx outputs

let build_equation_ctx ctx = function
  | LA.StructDef (_, items) ->
    let over_items ctx = function
      | LA.ArrayDef (_, i, indices) ->
        let output_type_opt = StringMap.find_opt i ctx.locals |> Lib.join in
        let is_symbolic = match output_type_opt with
          | Some ty -> (match ty with
            | ArrayType (_, (_, e)) ->
              let vars = LAH.vars e in
              let check_var e = StringMap.mem e ctx.free_consts
                || StringMap.mem e ctx.locals
              in
              LA.SI.exists check_var vars
            | _ -> false)
          | None -> false
        in
        let over_indices acc id =
          if is_symbolic
          then ctx_add_symbolic_array_index acc id output_type_opt
          else ctx_add_array_index acc id output_type_opt
        in
        List.fold_left over_indices ctx indices
      | _ -> ctx
    in
    List.fold_left over_items ctx items
    
let rec find_var_def_count_lhs id = function
  | LA.SingleIdent (_, id')
  | TupleSelection (_, id', _)
  | FieldSelection (_, id', _)
  | ArraySliceStructItem (_, id', _)
  | ArrayDef (_, id', _)
    -> if id = id' then 1 else 0
  | TupleStructItem (_, items) ->
    List.map (find_var_def_count_lhs id) items
    |> List.fold_left (+) 0

let rec find_var_def_count id = function
  | LA.Body eqn -> (match eqn with
    | LA.Assert _ -> 0
    | LA.Equation (_, lhs, _) -> (match lhs with
      | LA.StructDef (_, vars)
        -> List.map (find_var_def_count_lhs id) vars) |> List.fold_left (+) 0)
  | LA.IfBlock (_, _, l1, l2) ->
    let x1 = List.map (find_var_def_count id) l1 |> List.fold_left (+) 0 in
    let x2 = List.map (find_var_def_count id) l2 |> List.fold_left (+) 0 in
    (* Detect duplicate definitions in the same branch *)
    if (x1 > 1 || x2 > 1) then 2
    (* Local is defined in at least one branch *)
    else if (x1 = 1 || x2 = 1) then 1
    (* Local isn't defined in this if block *)
    else 0
  | LA.FrameBlock (_, vars, nes, nis) -> (
    let nes = List.map (fun x -> (LA.Body x)) nes in
    let x1 = List.filter (fun var -> var = id) vars |> List.length in
    let x2 = List.map (find_var_def_count id) nis |> List.fold_left (+) 0 in
    let x3 = List.map (find_var_def_count id) nes |> List.fold_left (+) 0 in
    if (x1 + x2 + x3 = 0) 
    then 0 
    (* Detect duplicate definitions in any components of the frame block *)
    else if (x1 > 1 || x2 > 1 || x3 > 1) then 2
    else 1
  )
  | LA.AnnotMain _ -> 0
  | LA.AnnotProperty _ -> 0

let locals_exactly_one_definition locals items =
  let over_locals = function
    | LA.NodeConstDecl _ -> Ok ()
    | LA.NodeVarDecl (_, (pos, id, _, _)) ->
      let def_count = (List.map (find_var_def_count id) items) |> List.fold_left (+) 0 in
      match def_count with
      | 1 -> Ok ()
      | 0 -> syntax_error pos (UndefinedLocal id)
      | _ -> syntax_error pos (DuplicateLocal id)
  in
  Res.seq (List.map over_locals locals)

let outputs_at_most_one_definition outputs items =
  let over_outputs = function
  | (pos, id, _, _) ->
    let def_count = List.map (find_var_def_count id) items |> List.fold_left (+) 0 in
    match def_count with
      | 0 
      | 1 -> Ok ()
      | _ -> syntax_error pos (DuplicateOutput id)
  in
  Res.seq (List.map over_outputs outputs)

let no_dangling_calls ctx = function
  | LA.Condact (pos, _, _, i, _, _)
  | Activate (pos, i, _, _, _)
  | Call (pos, i, _) ->
    let check_nodes = StringMap.mem i ctx.nodes in
    let check_funcs = StringMap.mem i ctx.functions in
    (match check_nodes, check_funcs with
    | true, _ -> Ok ()
    | _, true -> Ok ()
    | false, false -> syntax_error pos (UndefinedNode i))
  | _ -> Ok ()

let no_a_dangling_identifier ctx pos i =
  let check_ids = [
    StringMap.mem i ctx.consts;
    StringMap.mem i ctx.free_consts;
    StringMap.mem i ctx.locals;
    StringMap.mem i ctx.quant_vars;
    StringMap.mem i ctx.array_indices;
    StringMap.mem i ctx.symbolic_array_indices; ]
  in
  let check_ids = List.filter (fun x -> x) check_ids in
  if List.length check_ids > 0 then Ok ()
  else syntax_error pos (DanglingIdentifier i)

let no_dangling_identifiers ctx = function
  | LA.Ident (pos, i) -> 
    no_a_dangling_identifier ctx pos i
  | _ -> Ok ()

let no_quant_var_or_symbolic_index_in_node_call ctx = function
  | LA.Call (pos, i, args) ->
    let vars = List.flatten (List.map (fun e -> LA.SI.elements (LAH.vars e)) args) in
    let over_vars j = 
      let found_quant = StringMap.mem j ctx.quant_vars in
      let found_symbolic_index = StringMap.mem j ctx.symbolic_array_indices in
      (match found_quant, found_symbolic_index with
      | true, _ -> syntax_error pos (QuantifiedVariableInNodeArgument (j, i))
      | _, true -> syntax_error pos (SymbolicArrayIndexInNodeArgument (j, i))
      | false, false -> Ok ())
    in
    let check = List.map over_vars vars in
    List.fold_left (>>) (Ok ()) check
  | _ -> Ok ()

let no_calls_to_node ctx = function
  | LA.Condact (pos, _, _, i, _, _)
  | Activate (pos, i, _, _, _)
  | Call (pos, i, _) ->
    let check_nodes = StringMap.mem i ctx.nodes in
    if check_nodes then syntax_error pos (NodeCallInFunction i)
    else Ok ()
  | _ -> Ok ()

(* Note: this check is simpler if done after the contract imports have all been
  resolved and combined (e.g. after a LustreNode has been constructed).
  Therefore, it may make sense to move this check to that point instead of 
  tracing through the imports early on in the LustreAST here *)
let no_calls_to_nodes_with_contracts_subject_to_refinement ctx expr =
  let rec check_only_assumptive imports =
    let over_imports i a = match StringMap.find_opt i ctx.contracts with
      | Some { only_assumptive; imports } ->
        a || only_assumptive || check_only_assumptive imports
      | None -> a (* Situation is bogus regardless *)
    in
    StringSet.fold over_imports imports false
  in
  match expr with
  | LA.Condact (pos, _, _, i, _, _)
  | Activate (pos, i, _, _, _)
  | Call (pos, i, _) ->
    let node_check = StringMap.find_opt i ctx.nodes in
    let fn_check = StringMap.find_opt i ctx.functions in
    (match node_check, fn_check with
    | Some { has_contract = true; 
        imported = false;
        contract_only_assumptive;
        contract_imports }
      , _
      -> 
      let only_assumptive = contract_only_assumptive
        || check_only_assumptive contract_imports
      in
      if not only_assumptive then
        syntax_error pos (NodeCallInRefinableContract ("node", i))
      else Ok ()
    | _, Some { has_contract = true; 
        imported = false;
        contract_only_assumptive;
        contract_imports }
      -> 
      let only_assumptive = contract_only_assumptive
        || check_only_assumptive contract_imports
      in
      if not only_assumptive then
        syntax_error pos (NodeCallInRefinableContract ("function", i))
      else Ok ()
    | _ -> Ok ())
  | _ -> Ok ()

let no_temporal_operator decl_ctx expr =
  match expr with
  | LA.Pre (pos, _) -> syntax_error pos (IllegalTemporalOperator ("pre", decl_ctx))
  | Arrow (pos, _, _) -> syntax_error pos (IllegalTemporalOperator ("arrow", decl_ctx))
  | Fby (pos, _, _, _) -> syntax_error pos (IllegalTemporalOperator ("fby", decl_ctx))
  | _ -> Ok ()

let no_stateful_contract_imports ctx contract =
  let rec check_import_stateful pos initial i =
    match StringMap.find_opt i ctx.contracts with
    | Some { stateful; imports } ->
      if not stateful then
        StringSet.fold (fun j a -> a >> (check_import_stateful pos initial j))
          imports
          (Ok ())
      else syntax_error pos (IllegalImportOfStatefulContract initial)
    | None -> Ok ()
  in
  let over_eqn acc = function
    | LA.ContractCall (pos, i, _, _) ->
      let check = check_import_stateful pos i i in
      acc >> check
    | _ -> acc
  in
  List.fold_left over_eqn (Ok ()) contract

let no_clock_inputs_or_outputs pos = function
  | LA.ClockTrue -> Ok ()
  | _ -> syntax_error pos UnsupportedClockedInputOrOutput

let unsupported_expr = function
  | LA.ArraySlice (pos, _, _) as e -> syntax_error pos (UnsupportedExpression e)
  | LA.ArrayConcat (pos, _, _) as e -> syntax_error pos (UnsupportedExpression e)
  | LA.Current (pos, _) as e -> syntax_error pos (UnsupportedExpression e)
  | LA.NArityOp (pos, LA.OneHot, _) as e -> syntax_error pos (UnsupportedExpression e)
  | LA.Fby (pos, _, _, _) as e -> syntax_error pos (UnsupportedExpression e)
  | LA.TernaryOp (pos, LA.With, _, _, _) as e -> syntax_error pos (UnsupportedExpression e)
  | LA.CallParam (pos, _, _, _) as e -> syntax_error pos (UnsupportedExpression e)
  | _ -> Ok ()

let rec expr_only_supported_in_merge observer expr =
  let r = expr_only_supported_in_merge in
  let r_list obs e = Res.seqM (fun x _ -> x) () (List.map (r obs) e) in
  match expr with
  | LA.When (pos, _, _) as e -> syntax_error pos (UnsupportedWhen e)
  | Merge (_, _, e) -> 
    Res.seq_ (List.map (fun (_, e) -> match e with
      | LA.When (_, e, _) | e -> r true e)
      e)
  | Ident _ | Const _ | ModeRef _ -> Ok ()
  | RecordProject (_, e, _)
  | TupleProject (_, e, _)
  | UnaryOp (_, _, e)
  | ConvOp (_, _, e)
  | Pre (_, e)
  | Current (_, e)
  | Quantifier (_, _, _, e) -> r observer e
  | BinaryOp (_, _, e1, e2) 
  | StructUpdate (_, e1, _, e2)
  | CompOp (_, _, e1, e2)
  | Fby (_, e1, _, e2)
  | Arrow (_, e1, e2)
  | ArrayIndex (_, e1, e2)
  | ArrayConcat (_, e1, e2)
  | ArrayConstr (_, e1, e2) -> r observer e1 >> r observer e2
  | TernaryOp (_, _, e1, e2, e3)
  | ArraySlice (_, e1, (e2, e3))
    -> r observer e1 >> r observer e2 >> r observer e3
  | NArityOp (_, _, e)
  | GroupExpr (_, _, e)
  | Call (_, _, e)
  | CallParam (_, _, _, e) -> r_list observer e
  | RecordExpr (_, _, e) -> r_list observer (List.map (fun (_, x) -> x) e)
  | Condact (_, e1, e2, _, e3, e4 )
    -> r observer e1 >> r observer e2 >> r_list observer e3 >> r_list observer e4
  | Activate (pos, _, _, _, _) as e ->
    if observer then Ok ()
    else syntax_error pos (UnsupportedOutsideMerge e)
  | RestartEvery (_, _, e1, e2) -> r_list observer e1 >> r observer e2

let parametric_nodes_unsupported pos params =
  if List.length params == 0 then Ok ()
  else syntax_error pos (UnsupportedParametricDeclaration)

let rec syntax_check (ast:LustreAst.t) =
  let ctx = build_global_ctx ast in
  Res.seq (List.map (check_declaration ctx) ast)

and check_declaration ctx = function
  | TypeDecl (span, decl) -> Ok (LA.TypeDecl (span, decl))
  | ConstDecl (span, decl) ->
    let check = match decl with
      | LA.FreeConst _ -> Ok ()
      | UntypedConst (_, _, e)
      | TypedConst (_, _, e, _) -> check_const_expr_decl ctx e
    in
    check >> Ok (LA.ConstDecl (span, decl))
  | NodeDecl (span, decl) -> check_node_decl ctx span decl
  | FuncDecl (span, decl) -> check_func_decl ctx span decl
  | ContractNodeDecl (span, decl) -> check_contract_node_decl ctx span decl
  | NodeParamInst (span, _) -> syntax_error span.start_pos UnsupportedParametricDeclaration

and check_const_expr_decl ctx expr =
  let composed_checks ctx e =
    (no_temporal_operator "constant" e)
      >> (no_dangling_identifiers ctx e)
  in
  check_expr ctx composed_checks expr

and common_node_equations_checks ctx e =
  (unsupported_expr e)
    >> (no_dangling_calls ctx e)
    >> (no_dangling_identifiers ctx e)
    >> (no_quant_var_or_symbolic_index_in_node_call ctx e)

and common_contract_checks ctx e =
  (unsupported_expr e)
    >> (no_dangling_calls ctx e)
    >> (no_dangling_identifiers ctx e)
    >> (no_quant_var_or_symbolic_index_in_node_call ctx e)
    >> (no_calls_to_nodes_with_contracts_subject_to_refinement ctx e)

and check_input_items (pos, _id, _ty, clock, _const) =
  no_clock_inputs_or_outputs pos clock

and check_output_items (pos, _id, _ty, clock) =
  no_clock_inputs_or_outputs pos clock

and check_local_items local = match local with
  | LA.NodeConstDecl _ -> Ok ()
  | NodeVarDecl (_, (_, _, _, LA.ClockTrue)) -> Ok ()
  | NodeVarDecl (_, (pos, i, _, _)) -> syntax_error pos (UnsupportedClockedLocal i)

and check_node_decl ctx span (id, ext, params, inputs, outputs, locals, items, contract) =
  let ctx =
    (* Locals are not visible in contracts *)
    build_local_ctx ctx [] inputs outputs
  in
  let decl = LA.NodeDecl
    (span, (id, ext, params, inputs, outputs, locals, items, contract))
  in
  (parametric_nodes_unsupported span.start_pos params)
<<<<<<< HEAD
  >> (locals_exactly_one_definition locals items)
    >> (outputs_at_most_one_definition outputs items)
    >> (check_items ctx common_node_equations_checks items)
    >> (match contract with 
    | Some c -> check_contract false ctx common_contract_checks c
    | None -> Ok ())
    >> (Res.seq_ (List.map check_input_items inputs))
    >> (Res.seq_ (List.map check_output_items outputs))
    >> (Res.seq_ (List.map check_local_items locals))
    >> (Ok decl)
=======
  >> (match contract with
     | Some c -> check_contract false ctx common_contract_checks c
     | None -> Ok ())
  >> (locals_exactly_one_definition locals items)
  >> (outputs_at_most_one_definition outputs items)
  >> (check_items
       (build_local_ctx ctx locals [] []) (* Add locals to ctx *)
       common_node_equations_checks
       items
     )
  >> (Res.seq_ (List.map check_input_items inputs))
  >> (Res.seq_ (List.map check_output_items outputs))
  >> (Res.seq_ (List.map check_local_items locals))
  >> (Ok decl)
>>>>>>> d34694b4

and check_func_decl ctx span (id, ext, params, inputs, outputs, locals, items, contract) =
  let ctx =
    (* Locals are not visible in contracts *)
    build_local_ctx ctx [] inputs outputs
  in
  let decl = LA.FuncDecl
    (span, (id, ext, params, inputs, outputs, locals, items, contract))
  in
  let composed_items_checks ctx e =
    (common_node_equations_checks ctx e)
      >> (no_calls_to_node ctx e)
      >> (no_temporal_operator "constant" e)
  in
  (parametric_nodes_unsupported span.start_pos params)
  >> (match contract with
      | Some c -> check_contract false ctx common_contract_checks c
        >> (check_contract false ctx (fun _ -> no_temporal_operator "function or function contract") c)
        >> no_stateful_contract_imports ctx c
      | None -> Ok ())
  >> (check_items
       (build_local_ctx ctx locals [] []) (* Add locals to ctx *)
       composed_items_checks
       items
     )
  >> (Res.seq_ (List.map check_input_items inputs))
  >> (Res.seq_ (List.map check_output_items outputs))
  >> (Res.seq_ (List.map check_local_items locals))
  >> (Ok decl)

and check_contract_node_decl ctx span (id, params, inputs, outputs, contract) =
  let ctx = build_local_ctx ctx [] inputs outputs in
  let decl = LA.ContractNodeDecl
    (span, (id, params, inputs, outputs, contract))
  in
  (check_contract true ctx common_contract_checks contract)
    >> (Res.seq_ (List.map check_input_items inputs))
    >> (Res.seq_ (List.map check_output_items outputs))
    >> (Ok decl)

and check_items ctx f items =
  let check_item ctx f = function
    | LA.Body (Equation (_, lhs, e)) ->
      let ctx' = build_equation_ctx ctx lhs in
      let StructDef (_, struct_items) = lhs in
      check_struct_items ctx struct_items
        >> check_expr ctx' f e
        >> (expr_only_supported_in_merge false e)
    | LA.IfBlock (_, e, l1, l2) -> 
      check_expr ctx f e >> (check_items ctx f l1) >> (check_items ctx f l2)
    | LA.FrameBlock (pos, vars, nes, nis) ->
      let nes = List.map (fun x -> LA.Body x) nes in
<<<<<<< HEAD
=======
      check_items ctx (fun _ e -> no_temporal_operator "frame block initialization" e) nes >>
>>>>>>> d34694b4
      check_items ctx f nes >> (check_items ctx f nis) >>
      (*  Make sure 'nes' and 'nis' LHS vars are in 'vars' *)
      (Res.seq_ (List.map (check_frame_vars pos vars) nis)) >> (Res.seq_ (List.map (check_frame_vars pos vars) nes))
    | Body (Assert (_, e))
    | AnnotProperty (_, _, e) -> check_expr ctx f e
    | AnnotMain _ -> Ok ()
  in
  Res.seqM (fun x _ -> x) () (List.map (check_item ctx f) items)

and check_struct_items ctx items =
  let r items = check_struct_items ctx items in
  match items with
  | [] -> Ok ()
  | (LA.SingleIdent (pos, id)) :: tail ->
    no_a_dangling_identifier ctx pos id >> r tail
  | (ArrayDef (pos, id, _)) :: tail ->
    no_a_dangling_identifier ctx pos id >> r tail
  | (TupleStructItem (pos, _)) :: _
  | (TupleSelection (pos, _, _)) :: _
  | (FieldSelection (pos, _, _)) :: _
  | (ArraySliceStructItem (pos, _, _)) :: _
    -> syntax_error pos UnsupportedAssignment

(* Within a frame block, make sure vars in the LHS of 'ni' appear somehwere in 'vars'  *)
and check_frame_vars pos vars ni = 
  let vars_of_ni = List.map snd (LAH.defined_vars_with_pos ni) in
  let unlisted = 
    H.HStringSet.diff (H.HStringSet.of_list vars_of_ni) (H.HStringSet.of_list vars)
  in
  match H.HStringSet.choose_opt unlisted with
  | None -> Res.ok ()
  | Some var -> syntax_error pos (MisplacedVarInFrameBlock var)

and check_contract is_contract_node ctx f contract =
  let ctx = build_contract_ctx ctx contract in
  let check_list e = Res.seqM (fun x _ -> x) () (List.map (check_expr ctx f) e) in
  let check_contract_item ctx f = function
    | LA.Assume (_, _, _, e) -> check_expr ctx f e
    | Guarantee (_, _, _, e) -> check_expr ctx f e
    | Mode (_, _, rs, gs) ->
      let rs = List.map (fun (_, _, e) -> e) rs in
      let gs = List.map (fun (_, _, e) -> e) gs in
      check_list rs >> check_list gs
    | GhostVars (_, _, e) -> check_expr ctx f e
    | AssumptionVars (pos, _) ->
      if not is_contract_node then Ok ()
      else syntax_error pos AssumptionVariablesInContractNode
    | GhostConst decl -> (
      let check = match decl with
      | LA.FreeConst _ -> Ok ()
      | UntypedConst (_, _, e)
      | TypedConst (_, _, e, _) -> check_const_expr_decl ctx e
      in
      check >> Ok ()
    )
    | ContractCall (pos, i, args, outputs) -> (
      if StringMap.mem i ctx.contracts then (
        check_expr_list ctx f args
        >> Res.seqM (fun x _ -> x) () (List.map
           (no_a_dangling_identifier ctx pos) outputs)
      )
      else syntax_error pos (UndefinedContract i)
    )
  in
  Res.seqM (fun x _ -> x) () (List.map (check_contract_item ctx f) contract)

and check_expr ctx f (expr:LustreAst.expr) =
  let expr' = f ctx expr in
  let r = match expr with
    | LA.RecordProject (_, e, _)
    | TupleProject (_, e, _)
    | UnaryOp (_, _, e)
    | ConvOp (_, _, e)
    | When (_, e, _)
    | Current (_, e)
    | Pre (_, e)
      -> check_expr ctx f e
    | Quantifier (_, _, vars, e) ->
        let over_vars ctx (_, i, ty) = ctx_add_quant_var ctx i (Some ty) in
        let ctx = List.fold_left over_vars ctx vars in
        check_expr ctx f e
    | BinaryOp (_, _, e1, e2)
    | CompOp (_, _, e1, e2)
    | StructUpdate (_, e1, _, e2)
    | ArrayConstr (_, e1, e2)
    | ArrayIndex (_, e1, e2)
    | ArrayConcat (_, e1, e2)
    | Fby (_, e1, _, e2)
    | Arrow (_, e1, e2)
      -> (check_expr ctx f e1) >> (check_expr ctx f e2)
    | TernaryOp (_, _, e1, e2, e3)
    | ArraySlice (_, e1, (e2, e3))
      -> (check_expr ctx f e1) >> (check_expr ctx f e2) >> (check_expr ctx f e3)
    | NArityOp (_, _, e)
    | GroupExpr (_, _, e)
    | Call (_, _, e)
    | CallParam (_, _, _, e)
      -> check_expr_list ctx f e
    | RecordExpr (_, _, e)
    | Merge (_, _, e)
      -> let e = List.map (fun (_, e) -> e) e in check_expr_list ctx f e
    | Condact (_, e1, e2, _, e3, e4)
      -> (check_expr ctx f e1) >> (check_expr ctx f e2)
        >> (check_expr_list ctx f e3) >> (check_expr_list ctx f e4)
    | Activate (_, _, e1, e2, e3) ->
      (check_expr ctx f e1) >> (check_expr ctx f e2) >> (check_expr_list ctx f e3)
    | RestartEvery (_, _, e1, e2)
      -> (check_expr_list ctx f e1) >> (check_expr ctx f e2)
    | _ -> Ok ()
  in
  expr' >> r
and check_expr_list ctx f e =
  Res.seqM (fun x _ -> x) () (List.map (check_expr ctx f) e)

let no_mismatched_clock is_bool e =
  let ctx = empty_ctx () in
  let check_when clock = function
    | LA.When (pos, _, c) ->
      let clocks_match = (match c, clock with
        | ClockTrue, LA.ClockTrue -> true
        | ClockPos i, ClockPos j -> HString.equal i j
        | ClockNeg i, ClockNeg j -> HString.equal i j
        | ClockConstr (i1, i2), ClockConstr (j1, j2) ->
          HString.equal i1 j1 && HString.equal i2 j2
        | _ -> false)
      in
      if not clocks_match then syntax_error pos ClockMismatchInMerge
      else Ok ()
    | _ -> Ok ()
  in
  let check_merge = function
    | LA.Merge (_, clock, exprs) ->
      if not is_bool then
        let case (i, e) = check_expr ctx
          (fun _ -> check_when (ClockConstr (i, clock))) e
        in
        List.fold_left (>>) (Ok ()) (List.map case exprs)
      else
        let true_variant = List.nth_opt exprs 0 in
        let false_variant = List.nth_opt exprs 1 in
        (match true_variant, false_variant with
        | Some (_, e1), Some (_, e2) ->
          check_when (ClockPos clock) e1
            >> check_when (ClockNeg clock) e2
        | _ -> Ok ())
    | _ -> Ok ()
  in
  check_expr ctx (fun _ -> check_merge) e<|MERGE_RESOLUTION|>--- conflicted
+++ resolved
@@ -591,18 +591,6 @@
     (span, (id, ext, params, inputs, outputs, locals, items, contract))
   in
   (parametric_nodes_unsupported span.start_pos params)
-<<<<<<< HEAD
-  >> (locals_exactly_one_definition locals items)
-    >> (outputs_at_most_one_definition outputs items)
-    >> (check_items ctx common_node_equations_checks items)
-    >> (match contract with 
-    | Some c -> check_contract false ctx common_contract_checks c
-    | None -> Ok ())
-    >> (Res.seq_ (List.map check_input_items inputs))
-    >> (Res.seq_ (List.map check_output_items outputs))
-    >> (Res.seq_ (List.map check_local_items locals))
-    >> (Ok decl)
-=======
   >> (match contract with
      | Some c -> check_contract false ctx common_contract_checks c
      | None -> Ok ())
@@ -617,7 +605,6 @@
   >> (Res.seq_ (List.map check_output_items outputs))
   >> (Res.seq_ (List.map check_local_items locals))
   >> (Ok decl)
->>>>>>> d34694b4
 
 and check_func_decl ctx span (id, ext, params, inputs, outputs, locals, items, contract) =
   let ctx =
@@ -670,10 +657,7 @@
       check_expr ctx f e >> (check_items ctx f l1) >> (check_items ctx f l2)
     | LA.FrameBlock (pos, vars, nes, nis) ->
       let nes = List.map (fun x -> LA.Body x) nes in
-<<<<<<< HEAD
-=======
       check_items ctx (fun _ e -> no_temporal_operator "frame block initialization" e) nes >>
->>>>>>> d34694b4
       check_items ctx f nes >> (check_items ctx f nis) >>
       (*  Make sure 'nes' and 'nis' LHS vars are in 'vars' *)
       (Res.seq_ (List.map (check_frame_vars pos vars) nis)) >> (Res.seq_ (List.map (check_frame_vars pos vars) nes))

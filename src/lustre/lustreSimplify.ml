(* This file is part of the Kind 2 model checker.

   Copyright (c) 2015 by the Board of Trustees of the University of Iowa

   Licensed under the Apache License, Version 2.0 (the "License"); you
   may not use this file except in compliance with the License.  You
   may obtain a copy of the License at

   http://www.apache.org/licenses/LICENSE-2.0 

   Unless required by applicable law or agreed to in writing, software
   distributed under the License is distributed on an "AS IS" BASIS,
   WITHOUT WARRANTIES OR CONDITIONS OF ANY KIND, either express or
   implied. See the License for the specific language governing
   permissions and limitations under the License. 

*)

open Lib


(* The main function {!declarations_to_nodes} iterates over the list
   of declarations obtained from parsing Lustre input and returns a
   list of Lustre nodes.

   All alias types are substituted with basic types, global constants
   are propagated to expressions, and nodes are rewritten into a
   normal form, see below. *)


(* Abbreviations *)
module A = LustreAst
module I = LustreIdent
module D = LustreIndex
module E = LustreExpr
module N = LustreNode
module F = LustreFunction
module C = LustreContext
module Contract = LustreContract

(* FIXME: Remove unless debugging *)
module Event = struct let log _ = Format.printf end


let pp_print_trie pp_i pp_e ppf t = 
  D.bindings t |> 
  pp_print_list
    (fun ppf (i, e) -> 
       if i = D.empty_index then 
         pp_e ppf e
       else
         Format.fprintf 
           ppf
           "%a: %a"
           pp_i i
           pp_e e)
    ";@ "
    ppf


let pp_print_trie_expr ppf expr =
  D.pp_print_trie
    (fun ppf (i, e) ->
       Format.fprintf ppf
         "@[<hv 2>%a:@ %a :: %a@]"
         (D.pp_print_index false) i
         (E.pp_print_lustre_expr false) e
         Type.pp_print_type e.E.expr_type)
    ";@ "
    ppf
    expr


let select_from_arrayintindex pos bound_e index expr =

  (* Remove top index from all elements in trie *)
  let vals= 
    D.fold
      (fun j v vals -> match j with 
         | D.ArrayIntIndex i :: [] ->
           (i, v) :: vals
         | _ -> assert false)
      expr []
  in

  let size = List.length vals in

  (* type check with length of arrays when statically known *)
  if bound_e <> None && E.is_numeral (get bound_e) &&
     (E.numeral_of_expr (get bound_e) |> Numeral.to_int) > size
  then
    C.fail_at_position pos
      (Format.asprintf "Size of indexes on left of equation (%a) is larger than \
                        size on the right (%d)"
         (E.pp_print_expr false) (get bound_e)
         size);

  
  let last, vals = match vals with
    | (_, x) :: r -> x, r
    | _ -> assert false
  in
  
  let v =
    List.fold_left (fun acc (i, v) ->
        E.mk_ite
          (E.mk_eq index (E.mk_int (Numeral.of_int i)))
          v
          acc
      )
      last vals
  in

  D.add
    [] (* D.ArrayVarIndex (List.length vals +1 |> Numeral.of_int |> E.mk_int_expr)] *)
    v D.empty


(* ******************************************************************** *)
(* Evaluation of expressions                                            *)
(* ******************************************************************** *)

(* Given an expression parsed into the AST, evaluate to a list of
   LustreExpr.t paired with an index, sorted by indexes. Unfold and
   abstract from the context, also return a list of created variables
   and node calls.

   The functions [mk_new_state_var] and [mk_new_oracle_var] return a
   fresh state variable and fresh input constant, respectively. A
   typing context is given to type check expressions, it is not
   modified, the created variables for abstracted expressions,
   variables capturing the output of node calls and oracle inputs are
   added to the abstraction context.

   There are several mutually recursive functions, [eval_ast_expr] is
   the main entry point.

   [eval_ast_expr] processes a list of AST expressions and produces a
   list of indexed Lustre expression reverse ordered by indexes.

   TODO: 

   - fail if tuples, record or array values are greater than the 
     defined type
   - multi-dimensional arrays
   - array slicing and concatenation, 
   - arrays and records with modification, 
   - current(e when c) expressions,
   - dynamically indexed arrays, 
   - parametric nodes
   - recursive nodes

*)
<<<<<<< HEAD
let rec eval_ast_expr bounds ctx = 

  function

    (* ****************************************************************** *)
    (* Identifier                                                         *)
    (* ****************************************************************** *)

    (* Identifier *)
    | A.Ident (pos, ident) -> eval_ident ctx pos ident
=======
let rec eval_ast_expr ctx = function

  (* ****************************************************************** *)
  (* Identifier                                                         *)
  (* ****************************************************************** *)

  (* Identifier *)
  | A.Ident (pos, ident) -> eval_ident ctx pos ident

  (* Mode ref *)
  | A.ModeRef (pos, p4th) -> (
    let p4th = List.rev_append (C.contract_scope_of ctx) p4th in
    let fail () =
      C.fail_at_position pos (
        Format.asprintf
          "reference to unknown mode \"::%a\""
          (pp_print_list Format.pp_print_string "::") p4th
      )
    in
    let rec find_mode = function
      | { Contract.path ; Contract.name ; Contract.requires } :: tail ->
        if path = p4th then
          requires
          |> List.map (fun { Contract.svar } -> E.mk_var svar)
          |> E.mk_and_n
          |> D.singleton D.empty_index
        else find_mode tail
      | [] -> fail ()
    in
>>>>>>> e1f8e9e4

    match C.current_node_modes ctx with
    | Some (Some modes) ->
      (* Format.printf
        "Modes:@.  @[<v>%a@]@.@."
        (pp_print_list
          (fun fmt { Contract.name ; Contract.path } ->
            Format.fprintf fmt
              "%a::%a"
              (pp_print_list Format.pp_print_string "::")
              path
              (I.pp_print_ident false) name
          )
          "@ "
        ) modes ; *)
      find_mode modes, ctx
    | _ -> fail ()
  )

  (* ****************************************************************** *)
  (* Nullary operators                                                  *)
  (* ****************************************************************** *)

  (* Boolean constant true [true] *)
  | A.True pos -> eval_nullary_expr ctx pos E.t_true

  (* Boolean constant false [false] *)
  | A.False pos -> eval_nullary_expr ctx pos E.t_false

  (* Integer constant [d] *)
  | A.Num (pos, d) -> 

    eval_nullary_expr ctx pos (E.mk_int (Numeral.of_string d) )

  (* Real constant [f] *)
  | A.Dec (pos, f) -> 

    eval_nullary_expr ctx pos (E.mk_real (Decimal.of_string f))

<<<<<<< HEAD
    (* Conversion to an integer number [int expr] *)
    | A.ToInt (pos, expr) -> eval_unary_ast_expr bounds ctx pos E.mk_to_int expr 

    (* Conversion to a real number [real expr] *)
    | A.ToReal (pos, expr) -> eval_unary_ast_expr bounds ctx pos E.mk_to_real expr

    (* Boolean negation [not expr] *)
    | A.Not (pos, expr) -> eval_unary_ast_expr bounds ctx pos E.mk_not expr 

    (* Unary minus [- expr] *)
    | A.Uminus (pos, expr) -> eval_unary_ast_expr bounds ctx pos E.mk_uminus expr 
=======
  (* ****************************************************************** *)
  (* Unary operators                                                    *)
  (* ****************************************************************** *)

  (* Conversion to an integer number [int expr] *)
  | A.ToInt (pos, expr) ->
    eval_unary_ast_expr ctx pos E.mk_to_int expr 

  (* Conversion to a real number [real expr] *)
  | A.ToReal (pos, expr) ->
    eval_unary_ast_expr ctx pos E.mk_to_real expr

  (* Boolean negation [not expr] *)
  | A.Not (pos, expr) ->
    eval_unary_ast_expr ctx pos E.mk_not expr 
>>>>>>> e1f8e9e4

  (* Unary minus [- expr] *)
  | A.Uminus (pos, expr) ->
    eval_unary_ast_expr ctx pos E.mk_uminus expr 

  (* ****************************************************************** *)
  (* Binary operators                                                   *)
  (* ****************************************************************** *)

<<<<<<< HEAD
      eval_binary_ast_expr bounds ctx pos E.mk_and expr1 expr2
=======
  (* Boolean conjunction [expr1 and expr2] *)
  | A.And (pos, expr1, expr2) ->
>>>>>>> e1f8e9e4

    eval_binary_ast_expr ctx pos E.mk_and expr1 expr2

<<<<<<< HEAD
      eval_binary_ast_expr bounds ctx pos E.mk_or expr1 expr2 
=======
  (* Boolean disjunction [expr1 or expr2] *)
  | A.Or (pos, expr1, expr2) -> 
>>>>>>> e1f8e9e4

    eval_binary_ast_expr ctx pos E.mk_or expr1 expr2 

<<<<<<< HEAD
      eval_binary_ast_expr bounds ctx pos E.mk_xor expr1 expr2 
=======
  (* Boolean exclusive disjunction [expr1 xor expr2] *)
  | A.Xor (pos, expr1, expr2) -> 
>>>>>>> e1f8e9e4

    eval_binary_ast_expr ctx pos E.mk_xor expr1 expr2 

<<<<<<< HEAD
      eval_binary_ast_expr bounds ctx pos E.mk_impl expr1 expr2 

    (* Universal quantification *)
    | A.Forall (pos, avars, expr) ->

      let ctx, vars = vars_of_quant ctx avars in
      let bounds = bounds @
        List.map (fun v -> E.Unbound (E.unsafe_expr_of_term (Term.mk_var v)))
          vars in
      eval_unary_ast_expr bounds ctx pos (E.mk_forall vars) expr
        
    (* Existential quantification *)
    | A.Exists (pos, avars, expr) ->

      let ctx, vars = vars_of_quant ctx avars in
      let bounds = bounds @
        List.map (fun v -> E.Unbound (E.unsafe_expr_of_term (Term.mk_var v)))
          vars in
      eval_unary_ast_expr bounds ctx pos (E.mk_exists vars) expr
=======
  (* Boolean implication [expr1 => expr2] *)
  | A.Impl (pos, expr1, expr2) -> 
>>>>>>> e1f8e9e4

    eval_binary_ast_expr ctx pos E.mk_impl expr1 expr2 

<<<<<<< HEAD
      eval_binary_ast_expr bounds ctx pos E.mk_mod expr1 expr2 
=======
  (* Integer modulus [expr1 mod expr2] *)
  | A.Mod (pos, expr1, expr2) -> 
>>>>>>> e1f8e9e4

    eval_binary_ast_expr ctx pos E.mk_mod expr1 expr2 

<<<<<<< HEAD
      eval_binary_ast_expr bounds ctx pos E.mk_minus expr1 expr2
=======
  (* Subtraction [expr1 - expr2] *)
  | A.Minus (pos, expr1, expr2) -> 
>>>>>>> e1f8e9e4

    eval_binary_ast_expr ctx pos E.mk_minus expr1 expr2

<<<<<<< HEAD
      eval_binary_ast_expr bounds ctx pos E.mk_plus expr1 expr2
=======
  (* Addition [expr1 + expr2] *)
  | A.Plus (pos, expr1, expr2) -> 
>>>>>>> e1f8e9e4

    eval_binary_ast_expr ctx pos E.mk_plus expr1 expr2

<<<<<<< HEAD
      eval_binary_ast_expr bounds ctx pos E.mk_div expr1 expr2 
=======
  (* Real division [expr1 / expr2] *)
  | A.Div (pos, expr1, expr2) -> 
>>>>>>> e1f8e9e4

    eval_binary_ast_expr ctx pos E.mk_div expr1 expr2 

<<<<<<< HEAD
      eval_binary_ast_expr bounds ctx pos E.mk_times expr1 expr2 
=======
  (* Multiplication [expr1 * expr2] ]*)
  | A.Times (pos, expr1, expr2) -> 
>>>>>>> e1f8e9e4

    eval_binary_ast_expr ctx pos E.mk_times expr1 expr2 

<<<<<<< HEAD
      eval_binary_ast_expr bounds ctx pos E.mk_intdiv expr1 expr2 
=======
  (* Integer division [expr1 div expr2] *)
  | A.IntDiv (pos, expr1, expr2) -> 
>>>>>>> e1f8e9e4

    eval_binary_ast_expr ctx pos E.mk_intdiv expr1 expr2 

<<<<<<< HEAD
      eval_binary_ast_expr bounds ctx pos E.mk_lte expr1 expr2 
=======
  (* Less than or equal [expr1 <= expr2] *)
  | A.Lte (pos, expr1, expr2) -> 
>>>>>>> e1f8e9e4

    eval_binary_ast_expr ctx pos E.mk_lte expr1 expr2 

<<<<<<< HEAD
      eval_binary_ast_expr bounds ctx pos E.mk_lt expr1 expr2 
=======
  (* Less than [expr1 < expr2] *)
  | A.Lt (pos, expr1, expr2) -> 
>>>>>>> e1f8e9e4

    eval_binary_ast_expr ctx pos E.mk_lt expr1 expr2 

<<<<<<< HEAD
      eval_binary_ast_expr bounds ctx pos E.mk_gte expr1 expr2 
=======
  (* Greater than or equal [expr1 >= expr2] *)
  | A.Gte (pos, expr1, expr2) -> 
>>>>>>> e1f8e9e4

    eval_binary_ast_expr ctx pos E.mk_gte expr1 expr2 

<<<<<<< HEAD
      eval_binary_ast_expr bounds ctx pos E.mk_gt expr1 expr2 
=======
  (* Greater than [expr1 > expr2] *)
  | A.Gt (pos, expr1, expr2) -> 
>>>>>>> e1f8e9e4

    eval_binary_ast_expr ctx pos E.mk_gt expr1 expr2 

<<<<<<< HEAD
      eval_binary_ast_expr bounds ctx pos E.mk_arrow expr1 expr2 
=======
  (* Arrow temporal operator [expr1 -> expr2] *)
  | A.Arrow (pos, expr1, expr2) -> 
>>>>>>> e1f8e9e4

    eval_binary_ast_expr ctx pos E.mk_arrow expr1 expr2 

  (* ****************************************************************** *)
  (* Other operators                                                    *)
  (* ****************************************************************** *)

<<<<<<< HEAD
      (* Apply equality pointwise *)
      let expr, ctx = 
        eval_binary_ast_expr bounds ctx pos E.mk_eq expr1 expr2 
      in
=======
  (* Equality [expr1 = expr2] *)
  | A.Eq (pos, expr1, expr2) -> 
>>>>>>> e1f8e9e4

    (* Apply equality pointwise *)
    let expr, ctx = 
      eval_binary_ast_expr ctx pos E.mk_eq expr1 expr2 
    in

    (* We don't want to do extensional array equality, because that
       would need quantifiers already at this level *)
    D.iter
      (fun i _ -> 
         if 
           List.exists 
             (function D.ArrayVarIndex _ -> true | _ -> false)
             i
         then 

           (* Expression has array bounds *)
           C.fail_at_position
             pos
             "Extensional array equality not supported")
      expr;

    (* Conjunction of equations *)
    let res = 
      D.singleton D.empty_index (List.fold_left E.mk_and E.t_true (D.values expr))
    in

    (* Return conjunction of equations without indexes and array bounds *)
    (res, ctx)


  (* Disequality [expr1 <> expr2] *)
  | A.Neq (pos, expr1, expr2) -> 

    (* Translate to negated equation *)
    eval_ast_expr ctx (
      A.Not (Lib.dummy_pos, A.Eq (pos, expr1, expr2))
    )

<<<<<<< HEAD
      (* Translate to negated equation *)
      eval_ast_expr
        bounds
        ctx
        (A.Not (Lib.dummy_pos, A.Eq (pos, expr1, expr2)))
=======
  (* If-then-else [if expr1 then expr2 else expr3 ]*)
  | A.Ite (pos, expr1, expr2, expr3) -> 
>>>>>>> e1f8e9e4

    (* Evaluate expression for condition *)
    let expr1', ctx = 
      eval_bool_ast_expr ctx pos expr1 
    in

<<<<<<< HEAD
      (* Evaluate expression for condition *)
      let expr1', ctx = 
        eval_bool_ast_expr bounds ctx pos expr1 
      in

      eval_binary_ast_expr bounds ctx pos (E.mk_ite expr1') expr2 expr3
=======
    eval_binary_ast_expr ctx pos (E.mk_ite expr1') expr2 expr3

  (* Temporal operator pre [pre expr] *)
  | A.Pre (pos, expr) as original -> 
>>>>>>> e1f8e9e4

    (* Evaluate expression *)
    let expr', ctx = eval_ast_expr ctx expr in

<<<<<<< HEAD
      (* Evaluate expression *)
      let expr', ctx = eval_ast_expr bounds ctx expr in
=======
    (* Apply pre operator to expression, may change context with new
       variable *)
    let res, ctx = 
>>>>>>> e1f8e9e4

      D.fold

        (fun index expr (accum, ctx) -> 

           (* Apply pre operator to expression, abstract non-variable term
              and DO NOT re-use previous variables *)
           let expr', ctx =
             E.mk_pre
              (C.mk_local_for_expr ~original pos)
              ctx
              (C.guard_flag ctx)
              expr
           in
           
           (D.add index expr' accum, ctx))

<<<<<<< HEAD
             let mk_lhs_term (sv, bounds) =
               List.fold_left (fun (i, t) -> function
                   | E.Bound b ->
                     succ i,
                     Term.mk_select t
                       (Term.mk_var @@ E.var_of_expr @@ E.mk_index_var i)
                   | E.Unbound v ->
                     i, Term.mk_select t (E.unsafe_term_of_expr v)
                   | _ -> assert false)
                 (0, Var.mk_state_var_instance sv E.pre_offset |> Term.mk_var)
                 bounds
             |> snd
             in
             
             (* Apply pre operator to expression, abstract non-variable term
                  and re-use previous variables *)
             let expr', ctx =
               E.mk_pre
                 (C.mk_local_for_expr ~bounds pos)
                 mk_lhs_term ctx expr in
=======
        expr'
        (D.empty, ctx)
>>>>>>> e1f8e9e4

    in

    (res, ctx)

  (* Merge of complementary flows 

     [merge(h, e1, e2)] where [e1] is either 

     [(expr when h)] or
     [(activate N every h)(args)]

     and [e2] is either 

     [(expr when not h)] or
     [(activate N every not h)(args)]

  *)
  | A.Merge
      (pos,
       (A.Ident (clock_pos, clock_ident) as clock_expr),
       [expr_high; expr_low]) ->

    (* Evaluate expression for clock *)
    let clock_expr', ctx = 
      eval_bool_ast_expr ctx clock_pos clock_expr 
    in

    let eval_merge_case clock_sign ctx = function

<<<<<<< HEAD
      (* Evaluate expression for clock *)
      let clock_expr', ctx = 
        eval_bool_ast_expr bounds ctx clock_pos clock_expr 
      in
=======
      (* An expression under a [when] *)
      | A.When (pos, expr, case_clock) -> 
>>>>>>> e1f8e9e4

        (match case_clock with

          (* Compare high clock with merge clock by name *)
          | A.Ident (_, high_clock)
              when clock_sign && high_clock = clock_ident -> ()
            
          (* Compare low clock with merge clock by name *)
          | A.Not (_, A.Ident (_, low_clock))
              when not clock_sign && low_clock = clock_ident -> ()
            
          (* Clocks must be identical identifiers *)
          | _ ->
            
            C.fail_at_position 
              pos
              "Clock mismatch for argument of merge");

<<<<<<< HEAD
          (* Evaluate expression under [when] *)
          eval_ast_expr bounds ctx expr
=======
        (* Evaluate expression under [when] *)
        eval_ast_expr ctx expr
>>>>>>> e1f8e9e4

      (* A node call with activation condition and no defaults *)
      | A.Activate (pos, ident, case_clock, args) -> 

        (match case_clock with

          (* Compare high clock with merge clock by name *)
          | A.Ident (_, high_clock)
              when clock_sign && high_clock = clock_ident -> ()

          (* Compare low clock with merge clock by name *)
          | A.Not (_, A.Ident (_, low_clock))
              when not clock_sign && low_clock = clock_ident -> ()
            
          (* Clocks must be identical identifiers *)
          | _ -> 

<<<<<<< HEAD
              C.fail_at_position 
                pos
                "Clock mismatch for argument of merge");
          
          (* Evaluate node call without defaults *)
          eval_node_or_function_call
            bounds
            ctx
            pos
            (I.mk_string_ident ident)
            case_clock
            args
            None

        (* A node call, we implicitly clock it *)
        | A.Call (pos, ident, args) -> 
          
          (* Evaluate node call without defaults *)
          eval_node_or_function_call
            bounds
            ctx
            pos
            (I.mk_string_ident ident)
            (if clock_sign then clock_expr else A.Not (dummy_pos, clock_expr))
            args
            None
=======
            C.fail_at_position 
              pos
              "Clock mismatch for argument of merge");
        
        (* Evaluate node call without defaults *)
        eval_node_or_function_call
          ctx
          pos
          (I.mk_string_ident ident)
          case_clock
          args
          None

      (* A node call, we implicitly clock it *)
      | A.Call (pos, ident, args) -> 
        
        (* Evaluate node call without defaults *)
        eval_node_or_function_call
          ctx
          pos
          (I.mk_string_ident ident)
          (if clock_sign then clock_expr else A.Not (dummy_pos, clock_expr))
          args
          None
>>>>>>> e1f8e9e4

      (* An expression not under a [when], we implicitly clock it *)
      | expr -> 

<<<<<<< HEAD
          (* Evaluate expression under [when] *)
          eval_ast_expr bounds ctx expr
=======
        (* Evaluate expression under [when] *)
        eval_ast_expr ctx expr
>>>>>>> e1f8e9e4

    in
    
    
    (* Evaluate expression for high clock *)
    let expr_high', ctx = eval_merge_case true ctx expr_high in

    let expr_low', ctx = eval_merge_case false ctx expr_low in
(*
      (* Evaluate expression for low clock *)
      let expr_low', ctx = match expr_low with

        (* An expression under a [when] *)
        | A.When (pos, expr, A.Not (_, (A.Ident (_, low_clock)))) -> 

          (* Compare clocks by name *)
          if clock_ident = low_clock then 

            (* Evaluate expression under [when] *)
            eval_ast_expr ctx expr

          else

            (* Clocks must be identical identifiers *)
            C.fail_at_position 
              pos
              "Clock mismatch for argument of merge"

        (* A node call with activation condition and no defaults *)
        | A.Activate
            (pos, 
             ident,
             (A.Not (_, (A.Ident (_, low_clock_ident))) as low_clock), 
             args) -> 

          (* Compare clocks by name *)
          if clock_ident = low_clock_ident then 

            (* Evaluate node call without defaults *)
            eval_node_or_function_call
              ctx
              pos
              (I.mk_string_ident ident)
              low_clock
              args
              None

          else

            (* Clocks must be identical identifiers *)
            C.fail_at_position 
              pos
              "Clock mismatch for argument of merge"

        (* Nothing else is supported *)
        | _ ->

          C.fail_at_position 
            pos
            "Unsupported argument of merge operator"

      in
*)

    (* Apply merge pointwise to expressions *)
    let res = 

      try 

        (* Fold simultanously over indexes in expressions

           If tries contain the same indexes, the association list
           returned by bindings contain the same keys in the same
           order. *)
        D.map2

          (* Construct expressions independent of index *)
          (fun _ -> E.mk_ite clock_expr') 

          expr_high' 
          expr_low'

      with 

        | Invalid_argument _ ->

          C.fail_at_position
            pos
            "Index mismatch for expressions in merge" 

        | E.Type_mismatch ->

          C.fail_at_position
            pos
            "Type mismatch for expressions in merge" 

    in
    
    (res, ctx)


<<<<<<< HEAD
      eval_ast_projection
        bounds
        ctx
        pos
        expr
        (D.RecordIndex field)
=======
  (* ****************************************************************** *)
  (* Tuple and record operators                                         *)
  (* ****************************************************************** *)
>>>>>>> e1f8e9e4

  (* Projection to a record field [expr.field] *)
  | A.RecordProject (pos, expr, field) -> 

    eval_ast_projection 
      ctx
      pos
      expr
      (D.RecordIndex field)

<<<<<<< HEAD
      eval_ast_projection
        bounds
        ctx
        pos
        expr
        (D.TupleIndex (Numeral.to_int field))
=======
  (* Projection to a tuple or array field [expr.%field_expr] *)
  | A.TupleProject (pos, expr, field_expr) -> 
>>>>>>> e1f8e9e4

    (* Evaluate expression to an integer constant *)
    let field = const_int_of_ast_expr ctx pos field_expr in

    eval_ast_projection 
      ctx
      pos
      expr
      (D.TupleIndex (Numeral.to_int field))

  (* An expression list, flatten nested lists and add an index to
     each elements [(expr1, expr2)] *)
  | A.ExprList (pos, expr_list) -> 

    (* Flatten nested lists *)
    let rec flatten_expr_list accum = function 

      | [] -> List.rev accum

      | A.ExprList (pos, expr_list) :: tl -> 
        flatten_expr_list accum (expr_list @ tl)

      | expr :: tl -> flatten_expr_list (expr :: accum) tl

    in

    (* Turn ((a,b),c) into (a,b,c) *)
    let expr_list' = flatten_expr_list [] expr_list in

    let _, res, ctx = 

<<<<<<< HEAD
             (* Evaluate expression *)
             let expr', ctx = eval_ast_expr bounds ctx expr in
=======
      (* Iterate over list of expressions *)
      List.fold_left
>>>>>>> e1f8e9e4

        (fun (i, accum, ctx) expr -> 

           (* Evaluate expression *)
           let expr', ctx =
            eval_ast_expr ctx expr
           in

           (* Increment counter *)
           (succ i,

            (* Push current index to indexes in expression and add
               to accumulator trie *)
            D.fold
              (fun j e a -> 
                 D.add (D.ListIndex i :: j) e a)
              expr'
              accum,

            (* Continue with added definitions *)
            ctx))

        (* Start counting index at zero, with given abstractions and
           add to the empty trie *)
        (0, D.empty, ctx)

        expr_list'

    in

    (res, ctx)

  (* Tuple constructor [{expr1, expr2, ...}] *)
  | A.TupleExpr (pos, expr_list) -> 

    let _, res, ctx = 

<<<<<<< HEAD
             (* Evaluate expression *)
             let expr', ctx = eval_ast_expr bounds ctx expr in
=======
      (* Iterate over list of expressions *)
      List.fold_left
>>>>>>> e1f8e9e4

        (fun (i, accum, ctx) expr -> 

           (* Evaluate expression *)
           let expr', ctx =
            eval_ast_expr ctx expr
           in

           (* Increment counter *)
           (succ i,

            (* Push current index to indexes in expression and add
               to accumulator trie *)
            D.fold
              (fun j e a -> 
                 D.add (D.TupleIndex i :: j) e a)
              expr'
              accum,

            (* Continue with added definitions *)
            ctx))

        (* Start counting index at zero, with given abstractions and
           add to the empty trie *)
        (0, D.empty, ctx)

        expr_list

    in

    (res, ctx)

  (* Record constructor [record_type {field1 = expr1; field2 = expr2; ...}] *)
  | A.RecordExpr (pos, record_type, expr_list) -> 

    (* Extract list of fields of record *)
    let record_indexes = 

      try 

        (* Look up types of record fields by type of record *)
        C.type_of_ident ctx (I.mk_string_ident record_type)

      with Not_found -> 

        C.fail_at_position
          pos
          (Format.asprintf 
             "Record type %a not defined" 
             A.pp_print_ident record_type)

    in

<<<<<<< HEAD
             (* Evaluate expression *)
             let expr', ctx = eval_ast_expr bounds ctx expr in
=======
    (* Get indexed expressions in record definition *)
    let res, ctx =
>>>>>>> e1f8e9e4

      List.fold_left 
        (fun (accum, ctx) (i, expr) -> 

           (* Evaluate expression *)
           let expr', ctx =
            eval_ast_expr ctx expr
           in

           (* Push field index to indexes in expression and add to
               accumulator trie *)
           (D.fold
              (fun j e t -> 
                 D.add (D.RecordIndex i :: j) e t)
              expr'
              accum), 
           ctx)

        (D.empty, ctx)

        expr_list

    in

    (* Keys in type and keys in expression must be identical *)
    if List.for_all2 D.equal_index (D.keys record_indexes) (D.keys res) then

      (res, ctx)

    else

<<<<<<< HEAD
      (* Evaluate expressions *)
      let expr1', ctx = eval_ast_expr bounds ctx expr1 in
      let expr2', ctx = eval_ast_expr bounds ctx expr2 in

      (* Convert an ast index to an index *)
      let rec aux accum = function
=======
      C.fail_at_position
        pos
        "Type mismatch in record"

  (* Update of a record, tuple or array at one index *)
  | A.StructUpdate (pos, expr1, index, expr2) -> 
>>>>>>> e1f8e9e4

    (* Evaluate expressions *)
    let expr1', ctx = eval_ast_expr ctx expr1 in
    let expr2', ctx = eval_ast_expr ctx expr2 in

    (* Convert an ast index to an index *)
    let rec aux accum = function 

      (* All indexes consumed return in original order *)
      | [] -> List.rev accum

      (* First index is a record field label *)
      | A.Label (pos, index) :: tl -> 

        (* Add to accumulator *)
        let accum' = D.RecordIndex index :: accum in

        (* Does expression to update have the index? *)
        if D.mem_prefix (List.rev accum') expr1' then 

          (* Continue with remaining indexes *)
          aux accum' tl

        else

<<<<<<< HEAD
          begin
            (* Evaluate index expression to a static integer *)
            let index_expr' = static_int_of_ast_expr ctx pos index_expr in 

            (* Expression to update with indexes already seen
               removed *)
            let expr1'_sub = 
              (* Get subtrie with index from accumulator *)
              try D.find_prefix accum expr1' with 

              (* We have checked before that the index in the
                 accumulator is a prefix of the expression to
                 update *)
              | Not_found -> assert false
            in
=======
          C.fail_at_position
            pos
            (Format.asprintf "Invalid index %s for expression" index)

      (* First index is an integer index *)
      | A.Index (pos, index_expr) :: tl -> 

        (

          (* Evaluate index expression to a static integer *)
          let index_expr' = 
            static_int_of_ast_expr ctx pos index_expr 
          in 

          (* Expression to update with indexes already seen
             removed *)
          let expr1'_sub = 
>>>>>>> e1f8e9e4

            (* Get subtrie with index from accumulator *)
            try D.find_prefix accum expr1' with 

<<<<<<< HEAD
             (* Expression is indexed with a variable *)
             | D.ArrayVarIndex _ :: _, _ -> 

               (* Abuse bound for array variable to store index to
                  update and continue *)

               (* Cast Lustre expression to a term *)
               let index_term = (index_expr' : E.expr :> Term.t) in

               let i =
                 if Term.is_numeral index_term then 
                   D.ArrayIntIndex
                     (Term.numeral_of_term index_term |> Numeral.to_int)
                 else
                   D.ArrayVarIndex index_expr'
               in

               aux (i :: accum) tl

             (* Expression is an array indexed with integers *)
             | D.ArrayIntIndex _ :: _, _ -> 

               (* Cast Lustre expression to a term *)
               let index_term = (index_expr' : E.expr :> Term.t) in

               (* Term must be a numeral *)
               if Term.is_numeral index_term then 

                 (* Add array index of integer of numeral to
                    accumulator and continue *)
                 aux
                   (D.ArrayIntIndex
                      (Term.numeral_of_term index_term 
                       |> Numeral.to_int) :: accum)
                   tl

               else

                 C.fail_at_position
                   pos
                   "Invalid index for expression"

             (* Expression is tuple indexed with integers *)
             | D.TupleIndex _ :: _, _ -> 

               (* Cast Lustre expression to a term *)
               let index_term = (index_expr' : E.expr :> Term.t) in

               (* Term must be a numeral *)
               if Term.is_numeral index_term then 

                 (* Add array index of integer of numeral to
                    accumulator and continue *)
                 aux
                   (D.TupleIndex
                      (Term.numeral_of_term index_term 
                       |> Numeral.to_int) :: accum)
                   tl

               else

                 C.fail_at_position
                   pos
                   "Invalid index for expression"

             (* Cannot be record, list or empty index *)
             | D.RecordIndex _ :: _, _
             | D.ListIndex _ :: _, _
             | [], _ ->

               C.fail_at_position
                 pos
                 "Invalid index for expression")
          end
=======
              (* We have checked before that the index in the
                 accumulator is a prefix of the expression to
                 update *)
              | Not_found -> assert false
          in

          (* All indexes are of the same type *)
          (match D.choose expr1'_sub with

            (* Expression is indexed with a variable *)
            | D.ArrayVarIndex _ :: _, _ -> 

              (* Abuse bound for array variable to store index to
                 update and continue *)
              aux 
                (D.ArrayVarIndex index_expr' :: accum)
                tl

            (* Expression is an array indexed with integers *)
            | D.ArrayIntIndex _ :: _, _ -> 

              (* Cast Lustre expression to a term *)
              let index_term = (index_expr' : E.expr :> Term.t) in

              (* Term must be a numeral *)
              if Term.is_numeral index_term then 

                (* Add array index of integer of numeral to
                   accumulator and continue *)
                aux
                  (D.ArrayIntIndex
                     (Term.numeral_of_term index_term 
                      |> Numeral.to_int) :: accum)
                  tl

              else

                C.fail_at_position
                  pos
                  "Invalid index for expression"

            (* Expression is tuple indexed with integers *)
            | D.TupleIndex _ :: _, _ -> 

              (* Cast Lustre expression to a term *)
              let index_term = (index_expr' : E.expr :> Term.t) in

              (* Term must be a numeral *)
              if Term.is_numeral index_term then 

                (* Add array index of integer of numeral to
                   accumulator and continue *)
                aux
                  (D.TupleIndex
                     (Term.numeral_of_term index_term 
                      |> Numeral.to_int) :: accum)
                  tl

              else

                C.fail_at_position
                  pos
                  "Invalid index for expression"

            (* Cannot be record, list or empty index *)
            | D.RecordIndex _ :: _, _
            | D.ListIndex _ :: _, _
            | [], _ ->
>>>>>>> e1f8e9e4

              C.fail_at_position
                pos
                "Invalid index for expression")

        )

    in

<<<<<<< HEAD
      (* When the index is a variable we will need to update the structure
         conditionnaly *)
      let rec mk_cond_indexes (acc, cpt) li ri =
        match li, ri with
        | D.ArrayVarIndex v :: li', D.ArrayIntIndex vi :: ri' ->
          let acc =
            E.mk_eq (E.mk_index_var cpt) (E.mk_int (Numeral.of_int vi)) :: acc
          in
          mk_cond_indexes (acc, cpt+1) li' ri'
        | D.ArrayVarIndex v :: li', D.ArrayVarIndex vi :: ri' ->
          let acc =
            E.mk_eq (E.mk_index_var cpt) (E.mk_of_expr vi) :: acc in
          mk_cond_indexes (acc, cpt+1) li' ri'
        | _ :: li', _ :: ri' -> mk_cond_indexes (acc, cpt) li' ri'
        | [], _ | _, [] ->
          if acc = [] then raise Not_found;
          List.rev acc |> E.mk_and_n
      in

      (* how to build recursive (functional) stores in arrays *)
      let rec mk_store acc a ri x = match ri with
        | D.ArrayIntIndex vi :: ri' ->
          let i = E.mk_int (Numeral.of_int vi) in
          let a' = List.fold_left E.mk_select a acc in
          let x = mk_store [i] a' ri' x in
          E.mk_store a i x
        | D.ArrayVarIndex vi :: ri' ->
          let i = E.mk_of_expr vi in
          let a' = List.fold_left E.mk_select a acc in
          let x = mk_store [i] a' ri' x in
          E.mk_store a i x
        | _ :: ri' -> mk_store acc a ri' x
        | [] -> x
      in
      
      (* Replace indexes in updated expression *)
      let expr1'' = 
        D.fold
          (fun i v a -> 
             try 
               let v' = D.find i expr2'' in
               D.add i v' a
             with Not_found ->
               try

                 (* The index is not in expr2'' which means we're updating an
                    array that has varialbe indexes. In this case we remove
                    the index and create the index variables to be able to
                    mention the values of the array. *)
                 (* the value if the index condition is false *)
                 let old_v = List.fold_left (fun (acc, cpt) _ ->
                     E.mk_select acc (E.mk_index_var cpt), cpt + 1
                   ) (v, 0) i |> fst in
                 (* the new value if the condition matches *)
                 let new_v = D.find index' expr2'' in
                 (* the conditional value *)

                 if Flags.smt_arrays () then
                   (* Build a store expression if we allow the theory of
                      arrays *)
                   let v' = mk_store [] v index' new_v in
                   D.add [] v' a

                 else
                   let v' =
                     E.mk_ite (mk_cond_indexes ([], 0) i index') new_v old_v in

                   (* We've added the index variables so we can forget this
                      one *)
                   D.add [] v' a
               with Not_found ->
                 D.add i v a)
          expr1'
          D.empty
      in
=======
    (* Get the index prefix *)
    let index' = aux D.empty_index index in
>>>>>>> e1f8e9e4

    (* Add index prefix to the indexes of the update expression *)
    let expr2'' = 
      D.fold
        (fun i v a -> D.add (index' @ i) v a)
        expr2'
        D.empty
    in

    (* Replace indexes in updated expression *)
    let expr1'' = 
      D.fold
        (fun i v a -> 
           try 
             let v' = D.find i expr2'' in
             D.add i v' a
           with Not_found -> 
             D.add i v a)
        expr1'
        D.empty
    in

    expr1'', ctx


  (* ****************************************************************** *)
  (* Node calls                                                         *)
  (* ****************************************************************** *)

<<<<<<< HEAD
      eval_node_or_function_call
        bounds
        ctx
        pos
        (I.mk_string_ident ident)
        cond
        args
        (Some defaults)
=======
  (* Condact, a node with an activation condition 
>>>>>>> e1f8e9e4

     [condact(cond, N(args, arg2, ...), def1, def2, ...)] *)
  | A.Condact (pos, cond, ident, args, defaults) ->  

<<<<<<< HEAD
      eval_node_or_function_call
        bounds
        ctx
        pos
        (I.mk_string_ident ident)
        (A.True dummy_pos)
        args
        None
=======
    eval_node_or_function_call
      ctx
      pos
      (I.mk_string_ident ident)
      cond
      args
      (Some defaults)
>>>>>>> e1f8e9e4

  (* Node call without activation condition *)
  | A.Call (pos, ident, args) -> 

    eval_node_or_function_call 
      ctx
      pos
      (I.mk_string_ident ident)
      (A.True dummy_pos)
      args
      None

  (* ****************************************************************** *)
  (* Array operators                                                    *)
  (* ****************************************************************** *)

  (* Array constructor [[expr1, expr2]] *)
  | A.ArrayExpr (pos, expr_list) -> 

    let _, res, ctx = 

<<<<<<< HEAD
             (* Evaluate expression *)
             let expr', ctx = eval_ast_expr bounds ctx expr in
=======
      (* Iterate over list of expressions *)
      List.fold_left
>>>>>>> e1f8e9e4

        (fun (i, accum, ctx) expr -> 

           (* Evaluate expression *)
           let expr', ctx = eval_ast_expr ctx expr in

           (* Increment counter *)
           (succ i,

            (* Push current index to indexes in expression and add
               to accumulator trie *)
            D.fold
              (fun j e a -> 
                 D.add (D.ArrayIntIndex i :: j) e a)
              expr'
              accum,

            (* Continue with added definitions *)
            ctx))

        (* Start counting index at zero, with given abstractions and
           add to the empty trie *)
        (0, D.empty, ctx)

        expr_list

    in

    (res, ctx)

<<<<<<< HEAD
      (* Evaluate expression for array elements *)
      let expr', ctx = eval_ast_expr bounds ctx expr in 

      
      if not (C.are_definitions_allowed ctx) &&
         Term.is_numeral (E.unsafe_term_of_expr array_size) then
        let l_expr =
          array_size
          |> E.unsafe_term_of_expr
          |> Term.numeral_of_term
          |> Numeral.to_int
          |> Lib.list_init (fun _ -> expr) in
        
        eval_ast_expr bounds ctx (A.ArrayExpr (pos, l_expr))
      else

        let bound =
          if Term.is_numeral (E.unsafe_term_of_expr array_size) then
            E.Fixed array_size
          else E.Bound array_size in

        (* Push array index to indexes in expression and add to
           accumulator trie *)
        let res, ctx = 
          D.fold
            (fun j e (a, ctx) ->
               (* abstract with array state variable *)
               let (state_var, _) , ctx = 
                 C.mk_local_for_expr ~bounds:[bound] pos ctx e in
               let e' = E.mk_var state_var in
               D.add (D.ArrayVarIndex array_size :: j) e' a, ctx)
            expr'
            (D.empty, ctx)
        in

        (res, ctx)

    (* Array slice [A[i..j] with i=j is just A[i] *)
    | A.ArraySlice (pos, expr, (i, j)) when i = j -> 

      (* Evaluate expression to an integer constant *)
      let index = static_int_of_ast_expr ctx pos i |> E.mk_of_expr in
      
      let bound_e, bounds =
        try
          let index_nb = E.int_of_index_var index in
          let b, bounds = Lib.list_extract_nth bounds index_nb in
          match b with
          | E.Fixed e | E.Bound e -> Some e, bounds
          | E.Unbound _ -> None, bounds
        with Invalid_argument _ | Failure _ -> None, bounds
      in
      
      let expr', ctx = eval_ast_expr bounds ctx expr in 

      let rec push expr' =
      
      (* Every index starts with ArrayVarIndex or none does *)
      match D.choose expr' with 

        (* Projection from an array indexed by variable *)
      | D.ArrayVarIndex s :: tl, v -> 

        (* type check with length of arrays when statically known *)
        (* Disabled because not precise enough *)
        (* if bound_e <> None && E.is_numeral (get bound_e) && E.is_numeral s && *)
        (*    Numeral.gt (E.numeral_of_expr (get bound_e)) (E.numeral_of_expr s) *)
        (* then *)
        (*   C.fail_at_position pos *)
        (*     (Format.asprintf "Size of indexes on left of equation (%a) is larger than size on the right (%a)" *)
        (*     (E.pp_print_expr false) (get bound_e) *)
        (*     (E.pp_print_expr false) s); *)
        
=======
  (* Array constructor [expr^size_expr] *)
  | A.ArrayConstr (pos, expr, size_expr) -> 

    (* Evaluate expression to an integer constant *)
    let array_size = static_int_of_ast_expr ctx pos size_expr in

    (* Evaluate expression for array elements *)
    let expr', ctx = eval_ast_expr ctx expr in

    (* Push array index to indexes in expression and add to
       accumulator trie *)
    let res = 
      D.fold
        (fun j e a -> 
           D.add (D.ArrayVarIndex array_size :: j) e a)
        expr'
        D.empty
    in

    (res, ctx)

  (* Array slice [A[i..j] with i=j is just A[k] *)
  | A.ArraySlice (pos, expr, (i, j)) when i = j -> 

    (* Evaluate expression to an integer constant *)
    let index = static_int_of_ast_expr ctx pos i |> E.mk_of_expr in

    let expr', ctx = eval_ast_expr ctx expr in 
>>>>>>> e1f8e9e4

    (* Every index starts with ArrayVarIndex or none does *)
    (match D.choose expr' with 

<<<<<<< HEAD
          if E.type_of_lustre_expr v |> Type.is_array then 
            (* Select from array in all elements *)
            D.map (fun e -> E.mk_select e index) expr'
          else
            (* otherwise returned the indexed value *)
            expr'


        (* Projection from an array indexed by integers *)
        | D.ArrayIntIndex _ :: tl, _ ->

          select_from_arrayintindex pos bound_e index expr'

        (*   C.fail_at_position  *)
        (*     pos *)
        (*     "Cannot use a constant array in a recursive definition" *)

        (* Projection from a tuple expression *)
        | D.TupleIndex _ :: _, _
        | D.RecordIndex _ :: _, _ 
        | D.ListIndex _ :: _, _ ->


          (* Try again underneath *)
          let expr' = 
            D.fold
              (fun indexes v acc -> match indexes with
                | top :: tl ->
                  let r = D.add tl v D.empty in
                  let e = push r in
                  D.fold (fun j -> D.add (top :: j)) e acc
                | _ -> assert false)
              expr'
              D.empty
          in
          expr'

        (* Other or no index *)
        | [], _ -> C.fail_at_position pos "Selection not from an array"
      in

      push expr', ctx

=======
      (* Projection from an array indexed by variable *)
      | D.ArrayVarIndex _ :: _, _ ->

        (* Remove top index from all elements in trie *)
        let expr' = 
          D.fold
            (function 
              | D.ArrayVarIndex _ :: tl -> D.add tl
              | _ -> assert false)
            expr'
            D.empty
        in

        (* Select from array in all elements *)
        (D.map (fun e -> E.mk_select e index) expr', ctx)

      (* Projection from an array indexed by integers *)
      | D.ArrayIntIndex _ :: tl, _ -> 

        C.fail_at_position 
          pos
          "Cannot use a constant array in a recursive definition"

      (* Projection from a tuple expression *)
      | D.TupleIndex _ :: tl, _ ->
>>>>>>> e1f8e9e4

        (* Try again with the correct expression *)
        eval_ast_expr ctx (A.TupleProject (pos, expr, i))

      (* Other or no index *)
      | D.RecordIndex _ :: _, _ 
      | D.ListIndex _ :: _, _ 
      | [], _ -> C.fail_at_position pos "Selection not from an array")

  (* Array slice [A[i..j,k..l]] *)
  | A.ArraySlice (pos, _, _) -> 

    C.fail_at_position pos "Array slices not implemented"

  (* ****************************************************************** *)
  (* Not implemented                                                    *)
  (* ****************************************************************** *)

  (* TODO below, roughly in order of importance and difficulty *)

  (* Concatenation of arrays [A|B] *)
  | A.ArrayConcat (pos, _, _) -> 

    C.fail_at_position pos "Array concatenation not implemented"

  (* Interpolation to base clock *)
  | A.Current (pos, A.When (_, _, _)) -> 

    C.fail_at_position pos "Current expression not supported"

  (* Boolean at-most-one constaint *)
  | A.OneHot (pos, _) -> 

    C.fail_at_position pos "One-hot expression not supported"

  (* Followed by operator *)
  | A.Fby (pos, _, _, _) -> 

    C.fail_at_position pos "Fby operator not implemented" 

  (* Projection on clock *)
  | A.When (pos, _, _) -> 

    C.fail_at_position 
      pos
      "When expression must be the argument of a current operator"

  (* Interpolation to base clock *)
  | A.Current (pos, _) -> 

    C.fail_at_position 
      pos
      "Current operator must have a when expression as argument"

  | A.Merge (pos, _, _) ->

    C.fail_at_position 
      pos
      "Merge operator only supported for Boolean clocks"

  | A.Activate (pos, _, _, _) -> 

    C.fail_at_position 
      pos
      "Activate operator only supported in merge"


  (* With operator for recursive node calls *)
  | A.With (pos, _, _, _) -> 

    C.fail_at_position pos "Recursive nodes not supported"

  (* Node call to a parametric node *)
  | A.CallParam (pos, _, _, _) -> 

    C.fail_at_position pos "Parametric nodes not supported" 


(* ******************************************************************** *)
(* Helper functions                                                     *)
(* ******************************************************************** *)


and var_of_quant (ctx, vars) (pos, v, ast_type) =
  (* Evaluate type expression *)
  let index_types = eval_ast_type ctx ast_type in

  (* Add state variables for all indexes of input *)
  let vars, d  =
    D.fold
      (fun index index_type (vars, d) ->
         let name = Format.sprintf "%s%s" v (D.string_of_index true index) in
         let var = Var.mk_free_var (HString.mk_hstring name) index_type in
         let ev = E.mk_free_var var in
         var :: vars, D.add index ev d)
      index_types
      (vars, D.empty)
  in

  (* Bind identifier to the index variable, shadow previous
     bindings *)
  let ctx = 
    C.add_expr_for_ident
      ~shadow:true
      ctx
      (I.mk_string_ident v)
      d
  in

  ctx, vars
  

and vars_of_quant ctx l =
  let ctx, vars = List.fold_left var_of_quant (ctx, []) l in
  ctx, List.rev vars  

(* Evaluate expression to an integer constant, return as a numeral *)
and const_int_of_ast_expr ctx pos expr =

  match

    (* Evaluate expression *)
    let expr', _ = 
      eval_ast_expr
        []
        (C.fail_on_new_definition
           ctx
           pos
           "Expression must be constant")
        expr
    in

    (* Check static and array indexes *)
    D.bindings expr'

  with

    (* Expression must evaluate to a singleton list of an integer
       expression without index and without new definitions *)
    | [ index, ({ E.expr_init = ei; E.expr_step = es }) ]
      when 
        index = D.empty_index && 
        let ei' = (ei :> Term.t) in let es' = (es :> Term.t) in 
        Term.equal ei' es' -> 

      (* Get term for initial value of expression, is equal to step *)
      let ti = E.base_term_of_expr E.base_offset ei in

      (if Term.is_numeral ti then

         Term.numeral_of_term ti

       else

         C.fail_at_position pos "Expression must be an integer")

    (* Expression is not a constant integer *)
    | _ ->       

      C.fail_at_position pos "Expression must be constant"


(* Evaluate expression to an Boolean *)
<<<<<<< HEAD
and eval_bool_ast_expr bounds ctx pos expr = 
=======
and eval_bool_ast_expr ctx pos expr =
>>>>>>> e1f8e9e4

  (* Evaluate expression to trie *)
  let expr', ctx = eval_ast_expr bounds ctx expr in

  (* Check if evaluated expression is Boolean *)
  (match D.bindings expr' with 

    (* Boolean expression without indexes *)
    | [ index, 
        ({ E.expr_type = t } as expr) ] when 
        index = D.empty_index && Type.equal_types t Type.t_bool -> 

      expr, ctx

    (* Expression is not Boolean or is indexed *)
    | _ -> 

      C.fail_at_position pos "Expression is not of Boolean type")


(* Evaluate expression to an integer expression, which is not
   necessarily an integer literal. *)
and static_int_of_ast_expr ctx pos expr =

  match

    (* Evaluate expression *)
<<<<<<< HEAD
    let expr', _ = 
      eval_ast_expr
        []
        (C.fail_on_new_definition
           ctx
           pos
           "Expression must be constant")
        expr
=======
    let expr', _ =
      eval_ast_expr (
        C.fail_on_new_definition
           ctx pos "Expression must be constant"
       ) expr
>>>>>>> e1f8e9e4
    in

    (* Check static and array indexes *)
    D.bindings expr'

  with

    (* Expression must evaluate to a singleton list of an integer
       expression without index and without new definitions *)
    | [ index, { E.expr_init = ei; E.expr_step = es } ]
      when 
        index = D.empty_index && 
        let ei' = (ei :> Term.t) in let es' = (es :> Term.t) in 
        Term.equal ei' es' -> 

      (* Return *)
      ei

    (* Expression is not a constant integer *)
    | _ ->       

      C.fail_at_position pos "Expression must be constant"


(* Return the trie for the identifier *)
and eval_ident ctx pos ident =

  try 

    (* Get expression and bounds for identifier *)
    let res = C.expr_of_ident ctx (I.mk_string_ident ident) in

    (* Return expresssion with its bounds and unchanged context *)
    (res, ctx)

  with Not_found -> 

    C.fail_at_position
      pos
      (Format.asprintf 
         "Undeclared identifier %a"
         A.pp_print_ident ident)

(* Return the constant inserted into an empty trie *)
and eval_nullary_expr ctx pos expr =

  (* Add expression to trie with empty index *)
  let res = D.singleton D.empty_index expr in

  (* Return expression with empty bounds and unchanged context *)
  (res, ctx)


(* Evaluate the argument of a unary expression and construct a unary
   expression of the result with the given constructor *)
and eval_unary_ast_expr bounds ctx pos mk expr = 

  try 
    (* Evaluate expression argument *)
    let expr', ctx = eval_ast_expr bounds ctx expr in

    (* Apply given constructor to each expression, return with same
       bounds for each expression and changed context *)
    (D.map mk expr', ctx)

  with 

    | E.Type_mismatch ->

      C.fail_at_position
        pos
        "Type mismatch for expression"


(* Evaluate the argument of a binary expression and construct a binary
   expression of the result with the given constructor *)
and eval_binary_ast_expr bounds ctx pos mk expr1 expr2 = 

  (* Evaluate first expression *)
  let expr1', ctx = eval_ast_expr bounds ctx expr1 in

  (* Evaluate second expression, in possibly changed context *)
  let expr2', ctx = eval_ast_expr bounds ctx expr2 in

    (* Format.eprintf *)
    (*   "E1 ==== @[<hv>%a@]@." *)
    (*   pp_print_trie_expr expr1'; *)


    (* Format.eprintf *)
    (*   "E2 ==== @[<hv>%a@]@." *)
    (*   pp_print_trie_expr expr2'; *)
    
  
  (* Apply operator pointwise to expressions *)
  let res = 

    try 

      (* Fold simultanously over indexes in expressions

         If tries contain the same indexes, the association list
         returned by bindings contain the same keys in the same
         order. *)
      D.map2

        (* Construct expressions independent of index *)
        (fun _ -> mk) 

        expr1' 
        expr2'

    with 

      | Invalid_argument s ->

        C.fail_at_position
          pos
          (Format.asprintf
             "Index mismatch for expressions %a and %a" 
             A.pp_print_expr expr1
             A.pp_print_expr expr2)

      | E.Type_mismatch ->

        C.fail_at_position
          pos
          (Format.asprintf
             "Type mismatch for expressions %a and %a" 
             A.pp_print_expr expr1
             A.pp_print_expr expr2)

  in

  (res, ctx)


(* Return the trie starting at the given index *)
and eval_ast_projection bounds ctx pos expr = function

  (* Record or tuple field *)
  | D.RecordIndex _ 
  | D.TupleIndex _ 
  | D.ArrayIntIndex _ as index ->

    (* Evaluate argument of expression *)
    let expr', ctx = eval_ast_expr bounds ctx expr in

    (try 

       (* Get value for index of projected field *)
       let res = D.find_prefix [index] expr' in

       (* Return expresssion and new abstractions *)
       (res, ctx)

     with Not_found ->

       C.fail_at_position 
         pos
         (Format.asprintf 
            "Expression %a does not have index %a" 
            A.pp_print_expr expr
            (D.pp_print_one_index false) index))

  (* Cannot project array field this way, need to use select
     operator *)
  | D.ListIndex _
  | D.ArrayVarIndex _ -> raise (Invalid_argument "eval_ast_projection")


and eval_node_or_function_call bounds ctx pos ident cond args defaults = 

  match 

    try 

      (* Get called node by identifier *)
      Some (C.node_of_name ctx ident)

    (* No node of that identifier *)
    with Not_found -> None

  with

    (* Evaluate call to node *)
    | Some node -> 

      eval_node_call bounds ctx pos ident node cond args defaults 

    (* Check if we have a function *)
    | None ->

      match 

        try 

          (* Get called function by identifier *)
          Some (C.function_of_name ctx ident)

        (* No function of that identifier *)
        with Not_found -> None

      with 

        (* Evaluate call to function *)
        | Some func -> 

          (match cond with 

            (* Can only call functions without activation condition *)
            | A.True _ -> 

              eval_function_call bounds ctx pos ident func args 

            (* Fail if this is a condact call *)
            | _ -> 

              C.fail_at_position
                pos
                "Invalid function call")

        (* Neither node nor function of that name *)
        | None -> 

          (* Node or function may be forward referenced *)
          raise (C.Node_or_function_not_found (ident, pos))




(* Return a trie with the outputs of a node call *)
and eval_node_call
    bounds
    ctx
    pos
    ident
    { N.name = node_name;
      N.inputs = node_inputs; 
      N.oracles = node_oracles;
      N.outputs = node_outputs; 
      N.props = node_props } 
    cond
    args
    defaults = 

  (* Type check expressions for node inputs and abstract to fresh
     state variables *)
  let node_inputs_of_exprs bounds ctx node_inputs pos expr =

    try

      (* Evaluate input value *)
      let expr', ctx = 

        (* Evaluate inputs as list *)
        let expr', ctx = 
          eval_ast_expr bounds ctx (A.ExprList (dummy_pos, expr)) 
        in

        (* Format.printf *)
        (*   "@[<v>NIOE inputs:@,%a@]@." *)
        (*   (pp_print_list *)
        (*      (fun ppf (i, sv) -> *)
        (*         Format.fprintf ppf "%a: %a :: %a (const:%b)" *)
        (*           (D.pp_print_index false) i *)
        (*           StateVar.pp_print_state_var sv *)
        (*           Type.pp_print_type (StateVar.type_of_state_var sv) *)
        (*           (StateVar.is_const sv) *)
        (*      ) *)
        (*      "@,") *)
        (*   (List.map (fun (i, e) -> (List.rev i, e)) (D.bindings node_inputs)); *)

        (* Format.printf *)
        (*   "@[<v>NIOE exprs:@,%a@]@." *)
        (*   (pp_print_list *)
        (*      (fun ppf (i, e) -> *)
        (*         Format.fprintf ppf "%a: %a :: %a (const:%b)" *)
        (*           (D.pp_print_index false) i *)
        (*           (E.pp_print_lustre_expr false) e *)
        (*           Type.pp_print_type (E.type_of_lustre_expr e) *)
        (*           (E.is_const e) *)
        (*      ) *)
        (*      "@,") *)
        (*   (List.map (fun (i, e) -> (List.rev i, e)) (D.bindings expr')); *)


        if 

          (* Do actual and formal parameters have the same indexes? *)
          (* D.keys expr' = D.keys node_inputs  *)
          List.for_all2 D.compatible_indexes (D.keys expr') (D.keys node_inputs)

        then

          (* Return actual parameters and changed context *)
          expr', ctx

        else


          (* Remove list index if expression is a singleton list *)
          (D.fold
             (function 
               | D.ListIndex 0 :: tl -> D.add tl
               | _ -> raise E.Type_mismatch) 
             expr'
             D.empty,
           ctx)

      in

      (* Check types and index *)
      D.fold2
        (fun 
          i
          state_var
          ({ E.expr_type } as expr)
          (accum, ctx) ->

          if E.has_indexes expr
          then C.fail_at_position pos "Call with implicitely quantified index";

          if 
            (* Expression must be of a subtype of input type *)
            Type.check_type 
              expr_type
              (StateVar.type_of_state_var state_var) &&

            (* Expression must be constant if input is *)
            (not (StateVar.is_const state_var) || 
             E.is_const expr)
          then 
            let bounds_state_var =
              try StateVar.StateVarHashtbl.find (C.get_state_var_bounds ctx)
                    state_var
              with Not_found -> [] in 

            (* New variable for abstraction, is constant if input is *)
            let (state_var', _) , ctx = 
              C.mk_local_for_expr
                ~is_const:(StateVar.is_const state_var)
                ~bounds:bounds_state_var
                pos
                ctx
                expr
            in

            (* Add expression as input *)
            (D.add i state_var' accum, ctx)

          else

            (* Type check failed, catch exception below *)
            raise E.Type_mismatch)

        node_inputs
        expr'
        (D.empty, ctx)

    (* Type checking error or one expression has more indexes *)
    with Invalid_argument _ | E.Type_mismatch -> 

      C.fail_at_position pos "Type mismatch for input parameters"

  in

  (* Type check defaults against outputs, return state variable for
     activation condition *)
  let node_act_cond_of_expr ctx node_outputs pos cond defaults =

    (* Evaluate activation condition *)
<<<<<<< HEAD
    let cond', ctx = eval_bool_ast_expr bounds ctx pos cond in
=======
    let cond', ctx =
      eval_bool_ast_expr ctx pos cond
    in
>>>>>>> e1f8e9e4

    if 

      (* Node call has an activation condition? *)
      E.equal cond' E.t_true

    then

      (* No state variable for activation, no defaults and context is
         unchanged *)
      None, None, ctx

    else

      (

        (* New variable for activation condition *)
        let (state_var, _) , ctx = C.mk_local_for_expr pos ctx cond' in

        (* Evaluate default value *)
        let defaults', ctx = 
          match defaults with

            (* Single default, do not wrap in list *)
            | Some [d] -> 

              let d', ctx = eval_ast_expr bounds ctx d in 
              Some d', ctx

            (* Not a single default, wrap in list *)
            | Some d ->

              let d', ctx = 
                eval_ast_expr bounds ctx (A.ExprList (dummy_pos, d)) 
              in 
              Some d', ctx

            (* No defaults, skip *)
            | None -> None, ctx

        in

        match defaults' with 

          (* No defaults, just return state variable for activation
             condition *)
          | None -> Some state_var, None, ctx

          | Some defaults' -> 

            (try 

               (* Iterate over state variables in outputs and expressions
                  for their defaults *)
               D.iter2 
                 (fun i sv { E.expr_type = t } -> 

                    if 

                      (* Type of default must match type of respective
                         output *)
                      not (Type.check_type t (StateVar.type_of_state_var sv)) 

                    then

                      C.fail_at_position 
                        pos
                        "Type mismatch between default arguments and outputs")

                 node_outputs
                 defaults'

             with Invalid_argument _ -> 

               C.fail_at_position 
                 pos
                 "Number of default arguments must match number of outputs");

            (* Return state variable and changed context *)
            Some state_var, Some defaults', ctx

      )

  in

  (* Type check and abstract inputs to state variables *)
  let input_state_vars, ctx =
    node_inputs_of_exprs bounds ctx node_inputs pos args
  in

  (* Type check and simplify defaults, abstract activation condition
     to state variable *)
  let cond_state_var, defaults, ctx = 
    node_act_cond_of_expr ctx node_outputs pos cond defaults
  in

  match

    (* Do not reuse node call outputs if there are some oracles *)
    if node_oracles <> [] then None
    else
      (* Find a previously created node call with the same paramters *)
      C.call_outputs_of_node_call
        ctx
        ident
        cond_state_var
        input_state_vars
        defaults

  with 

    (* Re-use variables from previously created node call *)
    | Some call_outputs -> 

      (* Return tuple of state variables capturing outputs *)
      let res = 
        D.map E.mk_var call_outputs
      in

      (* Return previously created state variables *)
      (res, ctx)

    (* Create a new node call, cannot re-use an already created one *)
    | None  ->

      (* Fresh state variables for oracle inputs of called node *)
      let ctx, oracle_state_vars =
        node_oracles
        |> List.rev (* Preserve order of oracles. *)
        |> List.fold_left
          (fun (ctx, accum) sv ->
             let sv', ctx = 
               C.mk_fresh_oracle 
                 ~is_input:true
                 ~is_const:(StateVar.is_const sv)
                 ctx
                 ~bounds:(try StateVar.StateVarHashtbl.find
                                (C.get_state_var_bounds ctx) sv
                          with Not_found -> [])
                 (StateVar.type_of_state_var sv) 
             in
             (* N.set_state_var_instance ctx sv' pos ident sv; *)
             (ctx, sv' :: accum))
          (ctx, [])
      in

      (* Create fresh state variable for each output *)
      let output_state_vars, ctx = 
        D.fold
          (fun i sv (accum, ctx) -> 
             let sv', ctx = 
               C.mk_fresh_local
                 ctx
                 ~bounds:(try StateVar.StateVarHashtbl.find
                                (C.get_state_var_bounds ctx) sv
                          with Not_found -> [])
                 (StateVar.type_of_state_var sv)
             in
             (D.add i sv' accum, ctx))
          node_outputs
          (D.empty, ctx)
      in

      (* Return tuple of state variables capturing outputs *)
      let res = 
        D.map
          E.mk_var
          output_state_vars
      in

      (* Create node call *)
      let node_call = 
        { N.call_pos = pos;
          N.call_node_name = ident;
          N.call_clock = cond_state_var;
          N.call_inputs = input_state_vars;
          N.call_oracles = oracle_state_vars;
          N.call_outputs = output_state_vars;
          N.call_defaults = defaults } 
      in

      (* Add node call to context *)
      let ctx = C.add_node_call ctx pos node_call in

      (* Return expression and changed context *)
      (res, ctx)


and eval_function_call
<<<<<<< HEAD
    bounds
=======
>>>>>>> e1f8e9e4
    ctx
    pos
    ident
    { F.name; 
      F.inputs; 
      F.outputs; 
      F.output_ufs; 
      F.global_contracts; 
      F.mode_contracts } 
    args = 

  (* args |> Format.printf
    "args = @[<hov>%a@]@.@."
    (pp_print_list A.pp_print_expr ",@ ") ; *)

  (* Evaluate inputs *)
  let args', ctx = 

    try 

      (* Evaluate inputs as list *)
      let expr', ctx = 
<<<<<<< HEAD
        eval_ast_expr bounds ctx (A.ExprList (dummy_pos, args)) 
=======
        eval_ast_expr ctx (A.ExprList (dummy_pos, args))
>>>>>>> e1f8e9e4
      in


      (* Remove list index if singleton *)
      let expr', ctx = 

        if 

          (* Do actual and formal parameters have the same indexes? *)
          D.keys expr' = D.keys inputs 

        then

          (* Return actual parameters and changed context *)
          expr', ctx

        else


          (* Remove list index if expression is a singleton list *)
          (D.fold
             (function 
               | D.ListIndex 0 :: tl -> D.add tl
               | _ -> raise E.Type_mismatch) 
             expr'
             D.empty,
           ctx)

      in

      (* Type check actual inputs against formal inputs *)
      D.iter2
        (fun _ { E.expr_type } state_var -> 
           
           if 
             
             (* Expression must be of a subtype of input type *)
             not
               (Type.check_type 
                  expr_type
                  (StateVar.type_of_state_var state_var))

           then 
             
             (* Type check failed, catch exception below *)
             raise E.Type_mismatch)
        expr'
        inputs;

      (* Continue with inputs and context *)
      expr', ctx

    (* Type checking error or one expression has more indexes *)
    with Invalid_argument _ | E.Type_mismatch -> 

      C.fail_at_position pos "Type mismatch for input parameters"

  in

  (* Format.printf "args' = @[<v>%a@]@.@."
    (D.pp_print_trie (fun fmt (_,e) ->
        Format.fprintf fmt "%a" (E.pp_print_lustre_expr true) e
      ) "@ ") args' ; *)


  match 
    
    (* Find a previously created function call with the same paramters *)
    C.call_outputs_of_function_call ctx ident args'
      
  with 

    (* Re-use variables from previously created node call *)
    | Some call_outputs -> 

      (* Return tuple of state variables capturing outputs *)
      let res =
        D.map E.mk_var call_outputs
      in
      
      (* Return previously created state variables *)
      (res, ctx)

    | None -> 

      (* Create fresh state variable for each output *)
      let output_state_vars, ctx = 
        D.fold
          (fun i sv (accum, ctx) -> 
             let sv', ctx = 
               C.mk_fresh_local
                 ctx
                 ~bounds:(try StateVar.StateVarHashtbl.find
                                (C.get_state_var_bounds ctx) sv
                          with Not_found -> [])
                 (StateVar.type_of_state_var sv)
             in
             (D.add i sv' accum, ctx))
          outputs
          (D.empty, ctx)
      in

      (* Return tuple of state variables capturing outputs *)
      let res = D.map E.mk_var output_state_vars in

      (* Create function call *)
      let function_call = 
        { N.call_pos = pos;
          N.call_function_name = ident;
          N.call_inputs = args';
          N.call_outputs = output_state_vars } 
      in

      (* args' |> Format.printf "call_inputs = @[<hov>%a@]@.@." (
        D.pp_print_trie (fun fmt (_, e) ->
          Format.fprintf fmt "%a" (E.pp_print_lustre_expr false) e
          C.expr_of_ident
        ) ",@ "
      ) ; *)

      (* Add function call to context *)
      let ctx = C.add_function_call ctx pos function_call in

      (* Return expression and changed context *)
      (res, ctx)
      
    | exception Invalid_argument _ -> 
      
      C.raise_no_new_definition_exc ctx



(* ******************************************************************** *)
(* Arrays helpers                                                       *)
(* ******************************************************************** *)

(*

(* Return a list of index variables for any list *)
let index_vars_of_list l = 

  let rec index_vars' accum = function 
    | [] -> List.rev accum
    | h :: tl -> 
      index_vars' 
        ((E.mk_state_var_of_ident
            ~is_const:true
            I.empty_index
            (I.push_int_index
               (Numeral.of_int (List.length accum))
               I.index_ident)
            Type.t_int) :: accum)
        tl
  in

  index_vars' [] l



(* Take a tuple expression [a, b, c] and convert it to 
   if v=0 then a else if v=1 then b else c *)
let array_of_tuple pos index_vars expr =  

  (* Create map of conditions to expresssions per remaining index *)
  let expr' = 
    IdxTrie.fold
      (fun index expr accum -> 

         let rec aux a vl il = match vl, il with

           (* Condition for all index variables created *)
           | [], _ -> 

             (* Lookup previous expressions for remaining index *)
             let m = 
               try
                 IdxTrie.find (I.index_of_one_index_list il) accum
               with Not_found -> [] 
             in

             (* Add condition and value *)
             IdxTrie.add
               (I.index_of_one_index_list il)
               ((List.fold_left E.mk_and E.t_true a, expr) :: m)
               accum

           (* First index variable and first index of expression *)
           | index_var :: vtl, I.IntIndex i :: itl -> 

             (* Add equality between variable and index to condition *)
             aux
               ((E.mk_eq 
                   (E.mk_var index_var E.base_clock) 
                   (E.mk_int Numeral.(of_int i)))
                :: a)
               vtl 
               itl

           | _ -> 

             fail_at_position 
               pos
               (Format.asprintf 
                  "Invalid expression for array")

         in

         (* Associate condition on indexes with value *)
         aux [] index_vars (I.split_index index))

      expr
      IdxTrie.empty
  in

  (* Convert maps of conditions to expression to if-then-else
     expression *)
  IdxTrie.map
    (fun t -> 
       let rec aux = function
         | [] -> assert false

         (* Last or only condition *)
         | (c, e) :: [] -> e

         (* If condition, then expression, recurse for else *)
         | (c, e) :: tl -> E.mk_ite c e (aux tl)
       in
       aux t)
    expr'

*)


(* ******************************************************************** *)
(* Type declarations                                                    *)
(* ******************************************************************** *)
    
(* Evalute a parsed type expression to a trie of types of indexes *)
and eval_ast_type ctx = function

  (* Basic type bool, add to empty trie with empty index *)
  | A.Bool pos -> D.singleton D.empty_index Type.t_bool


  (* Basic type integer, add to empty trie with empty index *)
  | A.Int pos -> D.singleton D.empty_index Type.t_int


  (* Basic type real, add to empty trie with empty index *)
  | A.Real pos -> D.singleton D.empty_index Type.t_real


  (* Integer range type, constructed from evaluated expressions for
     bounds, and add to empty trie with empty index needs

     TODO: should allow constant node arguments as bounds, but then
     we'd have to check if in each node call the lower bound is less
     than or equal to the upper bound. *)
  | A.IntRange (pos, lbound, ubound) -> 

    (* Evaluate expressions for bounds to constants *)
    let const_lbound, const_ubound = 
      (const_int_of_ast_expr ctx pos lbound, 
       const_int_of_ast_expr ctx  pos ubound) 
    in

    (* Add to empty trie with empty index *)
    D.singleton D.empty_index (Type.mk_int_range const_lbound const_ubound)


  (* Enum type needs to be constructed *)
  | A.EnumType (pos, enum_elements) -> 

    C.fail_at_position pos "Enum types not supported" 


  (* User-defined type, look up type in defined types, return subtrie
     of starting with possibly indexed identifier *)
  | A.UserType (pos, ident) -> 

    (try 

       (* Find subtrie of types starting with identifier *)
       C.type_of_ident ctx (I.mk_string_ident ident)

     with Not_found -> 

       C.fail_at_position 
         pos
         (Format.asprintf 
            "Type %a is not declared" 
            A.pp_print_ident ident))


  (* Record type, return trie of indexes in record *)
  | A.RecordType (pos, record_fields) -> 

    (* Take all record fields *)
    List.fold_left

      (* Each index has a separate type *)
      (fun a (_, i, t) -> 

         (* Take all indexes and their defined types *)
         D.fold
           
           (* Add index of record field to index of type and add to
              trie *)
           (fun j t a -> 
              D.add (D.RecordIndex i :: j) t a)
           
           (* Evaluate type expression for field to a trie *)
           (eval_ast_type ctx t)

           (* Add to trie in accumulator *)
           a)

      (* Start with empty trie *)
      D.empty

      record_fields

  (* Tuple type, return trie of indexes in tuple fields *)
  | A.TupleType (pos, tuple_fields) -> 

    snd

      (* Take all tuple fields in order *)
      (List.fold_left

         (* Count up index of field, each field has a separate type *)
         (fun (i, a) t -> 

            (* Increment counter for field index *)
            (succ i,

             (* Take all indexes and their defined types *)
             D.fold 

               (* Add index of tuple field to index of type and add to
                  trie *)
               (fun j t a ->
                  D.add (D.TupleIndex i :: j) t a)

               (* Evaluate type expression for field to a map of index
                  to type *)
               (eval_ast_type ctx t)

               (* Add to trie in accumulator *)
               a))

         (* Start with field index zero and empty trie *)
         (0, D.empty)

         tuple_fields)


  (* Array type, return trie of indexes in tuple fields *)
  | A.ArrayType (pos, (type_expr, size_expr)) -> 

    (* Evaluate size of array *)
    let array_size = static_int_of_ast_expr ctx pos size_expr in

    if not (E.is_const_expr array_size) then
      C.fail_at_position pos
      (Format.asprintf "Size of array (%a) has to be constant."
         (E.pp_print_expr false) array_size);
    
    (* Evaluate type expression for elements *)
    let element_type = eval_ast_type ctx type_expr in

    (* Add array bounds to type *)
    D.fold
      (fun j t a -> 
         D.add (j @ [D.ArrayVarIndex array_size])
           (Type.mk_array t
              (if E.is_numeral array_size then
                 Type.mk_int_range Numeral.zero (E.numeral_of_expr array_size)
               else Type.t_int))
           a)
      element_type
      D.empty

(*

(* Standalone Lustre simplifier for testing *)
let main () = 

  Debug.initialize ();
  Debug.enable "lustreSimplify" Format.std_formatter;

  (* Create lexing buffer *)
  let lexbuf = Lexing.from_function LustreLexer.read_from_lexbuf_stack in

  (* Read from file or standard input *)
  let in_ch, curdir = 
    if Array.length Sys.argv > 1 then 
      (let fname = Sys.argv.(1) in 

       let zero_pos = 
         { Lexing.pos_fname = fname;
           Lexing.pos_lnum = 1;
           Lexing.pos_bol = 0;
           Lexing.pos_cnum = 0 } 
       in
       lexbuf.Lexing.lex_curr_p <- zero_pos; 

       let curdir = 
         Filename.dirname fname
       in

       open_in fname, curdir) 
    else
      (stdin, Sys.getcwd ())
  in

  (* Initialize lexing buffer with channel *)
  LustreLexer.lexbuf_init in_ch curdir;

  (* Lustre file is a list of declarations *)
  let declarations = 

    try 

      (* Parse file to list of declarations *)
      LustreParser.main LustreLexer.token lexbuf 

    with 
      | LustreParser.Error ->

        let 
          { Lexing.pos_fname; 
            Lexing.pos_lnum; 
            Lexing.pos_bol; 
            Lexing.pos_cnum } = 
          Lexing.lexeme_start_p lexbuf 
        in

        Format.printf 
          "Syntax error in line %d at column %d in %s: %s@." 
          pos_lnum
          (pos_cnum - pos_bol)
          pos_fname
          (Lexing.lexeme lexbuf);

        exit 1

  in

  (* Simplify declarations to a list of nodes *)
  let nodes = declarations_to_nodes declarations in

  Format.printf 
    "@[<v>Before slicing@,%a@]@."
    (pp_print_list (LustreNode.pp_print_node false) "@,") 
    nodes

;;

main ()

*)

(* 
   Local Variables:
   compile-command: "make -k -C .."
   indent-tabs-mode: nil
   End: 
*)
  <|MERGE_RESOLUTION|>--- conflicted
+++ resolved
@@ -151,7 +151,6 @@
    - recursive nodes
 
 *)
-<<<<<<< HEAD
 let rec eval_ast_expr bounds ctx = 
 
   function
@@ -159,15 +158,6 @@
     (* ****************************************************************** *)
     (* Identifier                                                         *)
     (* ****************************************************************** *)
-
-    (* Identifier *)
-    | A.Ident (pos, ident) -> eval_ident ctx pos ident
-=======
-let rec eval_ast_expr ctx = function
-
-  (* ****************************************************************** *)
-  (* Identifier                                                         *)
-  (* ****************************************************************** *)
 
   (* Identifier *)
   | A.Ident (pos, ident) -> eval_ident ctx pos ident
@@ -192,7 +182,6 @@
         else find_mode tail
       | [] -> fail ()
     in
->>>>>>> e1f8e9e4
 
     match C.current_node_modes ctx with
     | Some (Some modes) ->
@@ -232,72 +221,44 @@
 
     eval_nullary_expr ctx pos (E.mk_real (Decimal.of_string f))
 
-<<<<<<< HEAD
-    (* Conversion to an integer number [int expr] *)
-    | A.ToInt (pos, expr) -> eval_unary_ast_expr bounds ctx pos E.mk_to_int expr 
-
-    (* Conversion to a real number [real expr] *)
-    | A.ToReal (pos, expr) -> eval_unary_ast_expr bounds ctx pos E.mk_to_real expr
-
-    (* Boolean negation [not expr] *)
-    | A.Not (pos, expr) -> eval_unary_ast_expr bounds ctx pos E.mk_not expr 
-
-    (* Unary minus [- expr] *)
-    | A.Uminus (pos, expr) -> eval_unary_ast_expr bounds ctx pos E.mk_uminus expr 
-=======
   (* ****************************************************************** *)
   (* Unary operators                                                    *)
   (* ****************************************************************** *)
 
   (* Conversion to an integer number [int expr] *)
-  | A.ToInt (pos, expr) ->
-    eval_unary_ast_expr ctx pos E.mk_to_int expr 
+    | A.ToInt (pos, expr) -> eval_unary_ast_expr bounds ctx pos E.mk_to_int expr 
 
   (* Conversion to a real number [real expr] *)
-  | A.ToReal (pos, expr) ->
-    eval_unary_ast_expr ctx pos E.mk_to_real expr
+    | A.ToReal (pos, expr) -> eval_unary_ast_expr bounds ctx pos E.mk_to_real expr
 
   (* Boolean negation [not expr] *)
-  | A.Not (pos, expr) ->
-    eval_unary_ast_expr ctx pos E.mk_not expr 
->>>>>>> e1f8e9e4
+    | A.Not (pos, expr) -> eval_unary_ast_expr bounds ctx pos E.mk_not expr 
 
   (* Unary minus [- expr] *)
-  | A.Uminus (pos, expr) ->
-    eval_unary_ast_expr ctx pos E.mk_uminus expr 
+    | A.Uminus (pos, expr) -> eval_unary_ast_expr bounds ctx pos E.mk_uminus expr 
 
   (* ****************************************************************** *)
   (* Binary operators                                                   *)
   (* ****************************************************************** *)
 
-<<<<<<< HEAD
-      eval_binary_ast_expr bounds ctx pos E.mk_and expr1 expr2
-=======
   (* Boolean conjunction [expr1 and expr2] *)
   | A.And (pos, expr1, expr2) ->
->>>>>>> e1f8e9e4
-
-    eval_binary_ast_expr ctx pos E.mk_and expr1 expr2
-
-<<<<<<< HEAD
-      eval_binary_ast_expr bounds ctx pos E.mk_or expr1 expr2 
-=======
+
+      eval_binary_ast_expr bounds ctx pos E.mk_and expr1 expr2
+
   (* Boolean disjunction [expr1 or expr2] *)
   | A.Or (pos, expr1, expr2) -> 
->>>>>>> e1f8e9e4
-
-    eval_binary_ast_expr ctx pos E.mk_or expr1 expr2 
-
-<<<<<<< HEAD
-      eval_binary_ast_expr bounds ctx pos E.mk_xor expr1 expr2 
-=======
+
+      eval_binary_ast_expr bounds ctx pos E.mk_or expr1 expr2 
+
   (* Boolean exclusive disjunction [expr1 xor expr2] *)
   | A.Xor (pos, expr1, expr2) -> 
->>>>>>> e1f8e9e4
-
-    eval_binary_ast_expr ctx pos E.mk_xor expr1 expr2 
-
-<<<<<<< HEAD
+
+      eval_binary_ast_expr bounds ctx pos E.mk_xor expr1 expr2 
+
+  (* Boolean implication [expr1 => expr2] *)
+  | A.Impl (pos, expr1, expr2) -> 
+
       eval_binary_ast_expr bounds ctx pos E.mk_impl expr1 expr2 
 
     (* Universal quantification *)
@@ -317,129 +278,72 @@
         List.map (fun v -> E.Unbound (E.unsafe_expr_of_term (Term.mk_var v)))
           vars in
       eval_unary_ast_expr bounds ctx pos (E.mk_exists vars) expr
-=======
-  (* Boolean implication [expr1 => expr2] *)
-  | A.Impl (pos, expr1, expr2) -> 
->>>>>>> e1f8e9e4
-
-    eval_binary_ast_expr ctx pos E.mk_impl expr1 expr2 
-
-<<<<<<< HEAD
-      eval_binary_ast_expr bounds ctx pos E.mk_mod expr1 expr2 
-=======
+
   (* Integer modulus [expr1 mod expr2] *)
   | A.Mod (pos, expr1, expr2) -> 
->>>>>>> e1f8e9e4
-
-    eval_binary_ast_expr ctx pos E.mk_mod expr1 expr2 
-
-<<<<<<< HEAD
-      eval_binary_ast_expr bounds ctx pos E.mk_minus expr1 expr2
-=======
+
+      eval_binary_ast_expr bounds ctx pos E.mk_mod expr1 expr2 
+
   (* Subtraction [expr1 - expr2] *)
   | A.Minus (pos, expr1, expr2) -> 
->>>>>>> e1f8e9e4
-
-    eval_binary_ast_expr ctx pos E.mk_minus expr1 expr2
-
-<<<<<<< HEAD
-      eval_binary_ast_expr bounds ctx pos E.mk_plus expr1 expr2
-=======
+
+      eval_binary_ast_expr bounds ctx pos E.mk_minus expr1 expr2
+
   (* Addition [expr1 + expr2] *)
   | A.Plus (pos, expr1, expr2) -> 
->>>>>>> e1f8e9e4
-
-    eval_binary_ast_expr ctx pos E.mk_plus expr1 expr2
-
-<<<<<<< HEAD
-      eval_binary_ast_expr bounds ctx pos E.mk_div expr1 expr2 
-=======
+
+      eval_binary_ast_expr bounds ctx pos E.mk_plus expr1 expr2
+
   (* Real division [expr1 / expr2] *)
   | A.Div (pos, expr1, expr2) -> 
->>>>>>> e1f8e9e4
-
-    eval_binary_ast_expr ctx pos E.mk_div expr1 expr2 
-
-<<<<<<< HEAD
-      eval_binary_ast_expr bounds ctx pos E.mk_times expr1 expr2 
-=======
+
+      eval_binary_ast_expr bounds ctx pos E.mk_div expr1 expr2 
+
   (* Multiplication [expr1 * expr2] ]*)
   | A.Times (pos, expr1, expr2) -> 
->>>>>>> e1f8e9e4
-
-    eval_binary_ast_expr ctx pos E.mk_times expr1 expr2 
-
-<<<<<<< HEAD
-      eval_binary_ast_expr bounds ctx pos E.mk_intdiv expr1 expr2 
-=======
+
+      eval_binary_ast_expr bounds ctx pos E.mk_times expr1 expr2 
+
   (* Integer division [expr1 div expr2] *)
   | A.IntDiv (pos, expr1, expr2) -> 
->>>>>>> e1f8e9e4
-
-    eval_binary_ast_expr ctx pos E.mk_intdiv expr1 expr2 
-
-<<<<<<< HEAD
-      eval_binary_ast_expr bounds ctx pos E.mk_lte expr1 expr2 
-=======
+
+      eval_binary_ast_expr bounds ctx pos E.mk_intdiv expr1 expr2 
+
   (* Less than or equal [expr1 <= expr2] *)
   | A.Lte (pos, expr1, expr2) -> 
->>>>>>> e1f8e9e4
-
-    eval_binary_ast_expr ctx pos E.mk_lte expr1 expr2 
-
-<<<<<<< HEAD
-      eval_binary_ast_expr bounds ctx pos E.mk_lt expr1 expr2 
-=======
+
+      eval_binary_ast_expr bounds ctx pos E.mk_lte expr1 expr2 
+
   (* Less than [expr1 < expr2] *)
   | A.Lt (pos, expr1, expr2) -> 
->>>>>>> e1f8e9e4
-
-    eval_binary_ast_expr ctx pos E.mk_lt expr1 expr2 
-
-<<<<<<< HEAD
-      eval_binary_ast_expr bounds ctx pos E.mk_gte expr1 expr2 
-=======
+
+      eval_binary_ast_expr bounds ctx pos E.mk_lt expr1 expr2 
+
   (* Greater than or equal [expr1 >= expr2] *)
   | A.Gte (pos, expr1, expr2) -> 
->>>>>>> e1f8e9e4
-
-    eval_binary_ast_expr ctx pos E.mk_gte expr1 expr2 
-
-<<<<<<< HEAD
-      eval_binary_ast_expr bounds ctx pos E.mk_gt expr1 expr2 
-=======
+
+      eval_binary_ast_expr bounds ctx pos E.mk_gte expr1 expr2 
+
   (* Greater than [expr1 > expr2] *)
   | A.Gt (pos, expr1, expr2) -> 
->>>>>>> e1f8e9e4
-
-    eval_binary_ast_expr ctx pos E.mk_gt expr1 expr2 
-
-<<<<<<< HEAD
-      eval_binary_ast_expr bounds ctx pos E.mk_arrow expr1 expr2 
-=======
+
+      eval_binary_ast_expr bounds ctx pos E.mk_gt expr1 expr2 
+
   (* Arrow temporal operator [expr1 -> expr2] *)
   | A.Arrow (pos, expr1, expr2) -> 
->>>>>>> e1f8e9e4
-
-    eval_binary_ast_expr ctx pos E.mk_arrow expr1 expr2 
+
+      eval_binary_ast_expr bounds ctx pos E.mk_arrow expr1 expr2 
 
   (* ****************************************************************** *)
   (* Other operators                                                    *)
   (* ****************************************************************** *)
 
-<<<<<<< HEAD
-      (* Apply equality pointwise *)
-      let expr, ctx = 
-        eval_binary_ast_expr bounds ctx pos E.mk_eq expr1 expr2 
-      in
-=======
   (* Equality [expr1 = expr2] *)
   | A.Eq (pos, expr1, expr2) -> 
->>>>>>> e1f8e9e4
 
     (* Apply equality pointwise *)
     let expr, ctx = 
-      eval_binary_ast_expr ctx pos E.mk_eq expr1 expr2 
+        eval_binary_ast_expr bounds ctx pos E.mk_eq expr1 expr2 
     in
 
     (* We don't want to do extensional array equality, because that
@@ -472,68 +376,33 @@
 
     (* Translate to negated equation *)
     eval_ast_expr ctx (
-      A.Not (Lib.dummy_pos, A.Eq (pos, expr1, expr2))
+        bounds
     )
 
-<<<<<<< HEAD
-      (* Translate to negated equation *)
-      eval_ast_expr
-        bounds
-        ctx
-        (A.Not (Lib.dummy_pos, A.Eq (pos, expr1, expr2)))
-=======
   (* If-then-else [if expr1 then expr2 else expr3 ]*)
   | A.Ite (pos, expr1, expr2, expr3) -> 
->>>>>>> e1f8e9e4
 
     (* Evaluate expression for condition *)
     let expr1', ctx = 
-      eval_bool_ast_expr ctx pos expr1 
+        eval_bool_ast_expr bounds ctx pos expr1 
     in
 
-<<<<<<< HEAD
-      (* Evaluate expression for condition *)
-      let expr1', ctx = 
-        eval_bool_ast_expr bounds ctx pos expr1 
-      in
-
       eval_binary_ast_expr bounds ctx pos (E.mk_ite expr1') expr2 expr3
-=======
-    eval_binary_ast_expr ctx pos (E.mk_ite expr1') expr2 expr3
 
   (* Temporal operator pre [pre expr] *)
   | A.Pre (pos, expr) as original -> 
->>>>>>> e1f8e9e4
 
     (* Evaluate expression *)
-    let expr', ctx = eval_ast_expr ctx expr in
-
-<<<<<<< HEAD
-      (* Evaluate expression *)
       let expr', ctx = eval_ast_expr bounds ctx expr in
-=======
+
     (* Apply pre operator to expression, may change context with new
        variable *)
     let res, ctx = 
->>>>>>> e1f8e9e4
 
       D.fold
 
         (fun index expr (accum, ctx) -> 
 
-           (* Apply pre operator to expression, abstract non-variable term
-              and DO NOT re-use previous variables *)
-           let expr', ctx =
-             E.mk_pre
-              (C.mk_local_for_expr ~original pos)
-              ctx
-              (C.guard_flag ctx)
-              expr
-           in
-           
-           (D.add index expr' accum, ctx))
-
-<<<<<<< HEAD
              let mk_lhs_term (sv, bounds) =
                List.fold_left (fun (i, t) -> function
                    | E.Bound b ->
@@ -548,16 +417,18 @@
              |> snd
              in
              
-             (* Apply pre operator to expression, abstract non-variable term
-                  and re-use previous variables *)
-             let expr', ctx =
-               E.mk_pre
-                 (C.mk_local_for_expr ~bounds pos)
-                 mk_lhs_term ctx expr in
-=======
+           let expr', ctx =
+             E.mk_pre
+              (C.mk_local_for_expr ~original ~bounds pos)
+              mk_lhs_term
+              (C.guard_flag ctx)
+              expr
+           in
+           
+           (D.add index expr' accum, ctx))
+
         expr'
         (D.empty, ctx)
->>>>>>> e1f8e9e4
 
     in
 
@@ -583,20 +454,13 @@
 
     (* Evaluate expression for clock *)
     let clock_expr', ctx = 
-      eval_bool_ast_expr ctx clock_pos clock_expr 
+        eval_bool_ast_expr bounds ctx clock_pos clock_expr 
     in
 
     let eval_merge_case clock_sign ctx = function
 
-<<<<<<< HEAD
-      (* Evaluate expression for clock *)
-      let clock_expr', ctx = 
-        eval_bool_ast_expr bounds ctx clock_pos clock_expr 
-      in
-=======
       (* An expression under a [when] *)
       | A.When (pos, expr, case_clock) -> 
->>>>>>> e1f8e9e4
 
         (match case_clock with
 
@@ -615,13 +479,8 @@
               pos
               "Clock mismatch for argument of merge");
 
-<<<<<<< HEAD
-          (* Evaluate expression under [when] *)
+        (* Evaluate expression under [when] *)
           eval_ast_expr bounds ctx expr
-=======
-        (* Evaluate expression under [when] *)
-        eval_ast_expr ctx expr
->>>>>>> e1f8e9e4
 
       (* A node call with activation condition and no defaults *)
       | A.Activate (pos, ident, case_clock, args) -> 
@@ -639,40 +498,13 @@
           (* Clocks must be identical identifiers *)
           | _ -> 
 
-<<<<<<< HEAD
-              C.fail_at_position 
-                pos
-                "Clock mismatch for argument of merge");
-          
-          (* Evaluate node call without defaults *)
-          eval_node_or_function_call
-            bounds
-            ctx
-            pos
-            (I.mk_string_ident ident)
-            case_clock
-            args
-            None
-
-        (* A node call, we implicitly clock it *)
-        | A.Call (pos, ident, args) -> 
-          
-          (* Evaluate node call without defaults *)
-          eval_node_or_function_call
-            bounds
-            ctx
-            pos
-            (I.mk_string_ident ident)
-            (if clock_sign then clock_expr else A.Not (dummy_pos, clock_expr))
-            args
-            None
-=======
             C.fail_at_position 
               pos
               "Clock mismatch for argument of merge");
         
         (* Evaluate node call without defaults *)
         eval_node_or_function_call
+          bounds
           ctx
           pos
           (I.mk_string_ident ident)
@@ -685,24 +517,19 @@
         
         (* Evaluate node call without defaults *)
         eval_node_or_function_call
+          bounds
           ctx
           pos
           (I.mk_string_ident ident)
           (if clock_sign then clock_expr else A.Not (dummy_pos, clock_expr))
           args
           None
->>>>>>> e1f8e9e4
 
       (* An expression not under a [when], we implicitly clock it *)
       | expr -> 
 
-<<<<<<< HEAD
-          (* Evaluate expression under [when] *)
+        (* Evaluate expression under [when] *)
           eval_ast_expr bounds ctx expr
-=======
-        (* Evaluate expression under [when] *)
-        eval_ast_expr ctx expr
->>>>>>> e1f8e9e4
 
     in
     
@@ -804,44 +631,28 @@
     (res, ctx)
 
 
-<<<<<<< HEAD
-      eval_ast_projection
-        bounds
-        ctx
-        pos
-        expr
-        (D.RecordIndex field)
-=======
   (* ****************************************************************** *)
   (* Tuple and record operators                                         *)
   (* ****************************************************************** *)
->>>>>>> e1f8e9e4
 
   (* Projection to a record field [expr.field] *)
   | A.RecordProject (pos, expr, field) -> 
 
     eval_ast_projection 
+      bounds
       ctx
       pos
       expr
       (D.RecordIndex field)
 
-<<<<<<< HEAD
-      eval_ast_projection
-        bounds
-        ctx
-        pos
-        expr
-        (D.TupleIndex (Numeral.to_int field))
-=======
   (* Projection to a tuple or array field [expr.%field_expr] *)
   | A.TupleProject (pos, expr, field_expr) -> 
->>>>>>> e1f8e9e4
 
     (* Evaluate expression to an integer constant *)
     let field = const_int_of_ast_expr ctx pos field_expr in
 
     eval_ast_projection 
+      bounds
       ctx
       pos
       expr
@@ -868,20 +679,13 @@
 
     let _, res, ctx = 
 
-<<<<<<< HEAD
-             (* Evaluate expression *)
-             let expr', ctx = eval_ast_expr bounds ctx expr in
-=======
       (* Iterate over list of expressions *)
       List.fold_left
->>>>>>> e1f8e9e4
 
         (fun (i, accum, ctx) expr -> 
 
            (* Evaluate expression *)
-           let expr', ctx =
-            eval_ast_expr ctx expr
-           in
+             let expr', ctx = eval_ast_expr bounds ctx expr in
 
            (* Increment counter *)
            (succ i,
@@ -912,20 +716,13 @@
 
     let _, res, ctx = 
 
-<<<<<<< HEAD
-             (* Evaluate expression *)
-             let expr', ctx = eval_ast_expr bounds ctx expr in
-=======
       (* Iterate over list of expressions *)
       List.fold_left
->>>>>>> e1f8e9e4
 
         (fun (i, accum, ctx) expr -> 
 
            (* Evaluate expression *)
-           let expr', ctx =
-            eval_ast_expr ctx expr
-           in
+             let expr', ctx = eval_ast_expr bounds ctx expr in
 
            (* Increment counter *)
            (succ i,
@@ -972,21 +769,14 @@
 
     in
 
-<<<<<<< HEAD
-             (* Evaluate expression *)
-             let expr', ctx = eval_ast_expr bounds ctx expr in
-=======
     (* Get indexed expressions in record definition *)
     let res, ctx =
->>>>>>> e1f8e9e4
 
       List.fold_left 
         (fun (accum, ctx) (i, expr) -> 
 
            (* Evaluate expression *)
-           let expr', ctx =
-            eval_ast_expr ctx expr
-           in
+             let expr', ctx = eval_ast_expr bounds ctx expr in
 
            (* Push field index to indexes in expression and add to
                accumulator trie *)
@@ -1010,25 +800,15 @@
 
     else
 
-<<<<<<< HEAD
-      (* Evaluate expressions *)
-      let expr1', ctx = eval_ast_expr bounds ctx expr1 in
-      let expr2', ctx = eval_ast_expr bounds ctx expr2 in
-
-      (* Convert an ast index to an index *)
-      let rec aux accum = function
-=======
       C.fail_at_position
         pos
         "Type mismatch in record"
 
   (* Update of a record, tuple or array at one index *)
   | A.StructUpdate (pos, expr1, index, expr2) -> 
->>>>>>> e1f8e9e4
 
     (* Evaluate expressions *)
-    let expr1', ctx = eval_ast_expr ctx expr1 in
-    let expr2', ctx = eval_ast_expr ctx expr2 in
+    let expr1', ctx = eval_ast_expr bounds ctx expr1 in
 
     (* Convert an ast index to an index *)
     let rec aux accum = function 
@@ -1050,51 +830,37 @@
 
         else
 
-<<<<<<< HEAD
+          C.fail_at_position
+            pos
+            (Format.asprintf "Invalid index %s for expression" index)
+
+      (* First index is an integer index *)
+      | A.Index (pos, index_expr) :: tl -> 
+
           begin
-            (* Evaluate index expression to a static integer *)
-            let index_expr' = static_int_of_ast_expr ctx pos index_expr in 
-
-            (* Expression to update with indexes already seen
-               removed *)
-            let expr1'_sub = 
-              (* Get subtrie with index from accumulator *)
-              try D.find_prefix accum expr1' with 
+          (* Evaluate index expression to a static integer *)
+          let index_expr' = static_int_of_ast_expr ctx pos index_expr in 
+
+          (* Expression to update with indexes already seen
+             removed *)
+          let expr1'_sub = 
+            (* Get subtrie with index from accumulator *)
+            try D.find_prefix accum expr1' with 
 
               (* We have checked before that the index in the
                  accumulator is a prefix of the expression to
                  update *)
               | Not_found -> assert false
-            in
-=======
-          C.fail_at_position
-            pos
-            (Format.asprintf "Invalid index %s for expression" index)
-
-      (* First index is an integer index *)
-      | A.Index (pos, index_expr) :: tl -> 
-
-        (
-
-          (* Evaluate index expression to a static integer *)
-          let index_expr' = 
-            static_int_of_ast_expr ctx pos index_expr 
-          in 
-
-          (* Expression to update with indexes already seen
-             removed *)
-          let expr1'_sub = 
->>>>>>> e1f8e9e4
-
-            (* Get subtrie with index from accumulator *)
-            try D.find_prefix accum expr1' with 
-
-<<<<<<< HEAD
-             (* Expression is indexed with a variable *)
-             | D.ArrayVarIndex _ :: _, _ -> 
-
-               (* Abuse bound for array variable to store index to
-                  update and continue *)
+          in
+
+          (* All indexes are of the same type *)
+          (match D.choose expr1'_sub with
+
+            (* Expression is indexed with a variable *)
+            | D.ArrayVarIndex _ :: _, _ -> 
+
+              (* Abuse bound for array variable to store index to
+                 update and continue *)
 
                (* Cast Lustre expression to a term *)
                let index_term = (index_expr' : E.expr :> Term.t) in
@@ -1109,80 +875,6 @@
 
                aux (i :: accum) tl
 
-             (* Expression is an array indexed with integers *)
-             | D.ArrayIntIndex _ :: _, _ -> 
-
-               (* Cast Lustre expression to a term *)
-               let index_term = (index_expr' : E.expr :> Term.t) in
-
-               (* Term must be a numeral *)
-               if Term.is_numeral index_term then 
-
-                 (* Add array index of integer of numeral to
-                    accumulator and continue *)
-                 aux
-                   (D.ArrayIntIndex
-                      (Term.numeral_of_term index_term 
-                       |> Numeral.to_int) :: accum)
-                   tl
-
-               else
-
-                 C.fail_at_position
-                   pos
-                   "Invalid index for expression"
-
-             (* Expression is tuple indexed with integers *)
-             | D.TupleIndex _ :: _, _ -> 
-
-               (* Cast Lustre expression to a term *)
-               let index_term = (index_expr' : E.expr :> Term.t) in
-
-               (* Term must be a numeral *)
-               if Term.is_numeral index_term then 
-
-                 (* Add array index of integer of numeral to
-                    accumulator and continue *)
-                 aux
-                   (D.TupleIndex
-                      (Term.numeral_of_term index_term 
-                       |> Numeral.to_int) :: accum)
-                   tl
-
-               else
-
-                 C.fail_at_position
-                   pos
-                   "Invalid index for expression"
-
-             (* Cannot be record, list or empty index *)
-             | D.RecordIndex _ :: _, _
-             | D.ListIndex _ :: _, _
-             | [], _ ->
-
-               C.fail_at_position
-                 pos
-                 "Invalid index for expression")
-          end
-=======
-              (* We have checked before that the index in the
-                 accumulator is a prefix of the expression to
-                 update *)
-              | Not_found -> assert false
-          in
-
-          (* All indexes are of the same type *)
-          (match D.choose expr1'_sub with
-
-            (* Expression is indexed with a variable *)
-            | D.ArrayVarIndex _ :: _, _ -> 
-
-              (* Abuse bound for array variable to store index to
-                 update and continue *)
-              aux 
-                (D.ArrayVarIndex index_expr' :: accum)
-                tl
-
             (* Expression is an array indexed with integers *)
             | D.ArrayIntIndex _ :: _, _ -> 
 
@@ -1233,17 +925,25 @@
             | D.RecordIndex _ :: _, _
             | D.ListIndex _ :: _, _
             | [], _ ->
->>>>>>> e1f8e9e4
 
               C.fail_at_position
                 pos
                 "Invalid index for expression")
-
-        )
+          end
 
     in
 
-<<<<<<< HEAD
+    (* Get the index prefix *)
+    let index' = aux D.empty_index index in
+
+    (* Add index prefix to the indexes of the update expression *)
+    let expr2'' = 
+      D.fold
+        (fun i v a -> D.add (index' @ i) v a)
+        expr2'
+        D.empty
+    in
+
       (* When the index is a variable we will need to update the structure
          conditionnaly *)
       let rec mk_cond_indexes (acc, cpt) li ri =
@@ -1279,14 +979,14 @@
         | [] -> x
       in
       
-      (* Replace indexes in updated expression *)
-      let expr1'' = 
-        D.fold
-          (fun i v a -> 
-             try 
-               let v' = D.find i expr2'' in
-               D.add i v' a
-             with Not_found ->
+    (* Replace indexes in updated expression *)
+    let expr1'' = 
+      D.fold
+        (fun i v a -> 
+           try 
+             let v' = D.find i expr2'' in
+             D.add i v' a
+           with Not_found -> 
                try
 
                  (* The index is not in expr2'' which means we're updating an
@@ -1315,31 +1015,6 @@
                       one *)
                    D.add [] v' a
                with Not_found ->
-                 D.add i v a)
-          expr1'
-          D.empty
-      in
-=======
-    (* Get the index prefix *)
-    let index' = aux D.empty_index index in
->>>>>>> e1f8e9e4
-
-    (* Add index prefix to the indexes of the update expression *)
-    let expr2'' = 
-      D.fold
-        (fun i v a -> D.add (index' @ i) v a)
-        expr2'
-        D.empty
-    in
-
-    (* Replace indexes in updated expression *)
-    let expr1'' = 
-      D.fold
-        (fun i v a -> 
-           try 
-             let v' = D.find i expr2'' in
-             D.add i v' a
-           with Not_found -> 
              D.add i v a)
         expr1'
         D.empty
@@ -1352,45 +1027,25 @@
   (* Node calls                                                         *)
   (* ****************************************************************** *)
 
-<<<<<<< HEAD
-      eval_node_or_function_call
-        bounds
-        ctx
-        pos
-        (I.mk_string_ident ident)
-        cond
-        args
-        (Some defaults)
-=======
   (* Condact, a node with an activation condition 
->>>>>>> e1f8e9e4
 
      [condact(cond, N(args, arg2, ...), def1, def2, ...)] *)
   | A.Condact (pos, cond, ident, args, defaults) ->  
 
-<<<<<<< HEAD
-      eval_node_or_function_call
-        bounds
-        ctx
-        pos
-        (I.mk_string_ident ident)
-        (A.True dummy_pos)
-        args
-        None
-=======
     eval_node_or_function_call
+      bounds
       ctx
       pos
       (I.mk_string_ident ident)
       cond
       args
       (Some defaults)
->>>>>>> e1f8e9e4
 
   (* Node call without activation condition *)
   | A.Call (pos, ident, args) -> 
 
     eval_node_or_function_call 
+      bounds
       ctx
       pos
       (I.mk_string_ident ident)
@@ -1407,18 +1062,13 @@
 
     let _, res, ctx = 
 
-<<<<<<< HEAD
-             (* Evaluate expression *)
-             let expr', ctx = eval_ast_expr bounds ctx expr in
-=======
       (* Iterate over list of expressions *)
       List.fold_left
->>>>>>> e1f8e9e4
 
         (fun (i, accum, ctx) expr -> 
 
            (* Evaluate expression *)
-           let expr', ctx = eval_ast_expr ctx expr in
+           let expr', ctx = eval_ast_expr bounds ctx expr in
 
            (* Increment counter *)
            (succ i,
@@ -1444,8 +1094,13 @@
 
     (res, ctx)
 
-<<<<<<< HEAD
-      (* Evaluate expression for array elements *)
+  (* Array constructor [expr^size_expr] *)
+  | A.ArrayConstr (pos, expr, size_expr) -> 
+
+    (* Evaluate expression to an integer constant *)
+    let array_size = static_int_of_ast_expr ctx pos size_expr in
+
+    (* Evaluate expression for array elements *)
       let expr', ctx = eval_ast_expr bounds ctx expr in 
 
       
@@ -1466,27 +1121,27 @@
             E.Fixed array_size
           else E.Bound array_size in
 
-        (* Push array index to indexes in expression and add to
-           accumulator trie *)
-        let res, ctx = 
-          D.fold
+    (* Push array index to indexes in expression and add to
+       accumulator trie *)
+    let res, ctx = 
+      D.fold
             (fun j e (a, ctx) ->
                (* abstract with array state variable *)
                let (state_var, _) , ctx = 
                  C.mk_local_for_expr ~bounds:[bound] pos ctx e in
                let e' = E.mk_var state_var in
                D.add (D.ArrayVarIndex array_size :: j) e' a, ctx)
-            expr'
+        expr'
             (D.empty, ctx)
-        in
-
-        (res, ctx)
-
-    (* Array slice [A[i..j] with i=j is just A[i] *)
-    | A.ArraySlice (pos, expr, (i, j)) when i = j -> 
-
-      (* Evaluate expression to an integer constant *)
-      let index = static_int_of_ast_expr ctx pos i |> E.mk_of_expr in
+    in
+
+    (res, ctx)
+
+  (* Array slice [A[i..j] with i=j is just A[i] *)
+  | A.ArraySlice (pos, expr, (i, j)) when i = j -> 
+
+    (* Evaluate expression to an integer constant *)
+    let index = static_int_of_ast_expr ctx pos i |> E.mk_of_expr in
       
       let bound_e, bounds =
         try
@@ -1502,10 +1157,10 @@
 
       let rec push expr' =
       
-      (* Every index starts with ArrayVarIndex or none does *)
+    (* Every index starts with ArrayVarIndex or none does *)
       match D.choose expr' with 
 
-        (* Projection from an array indexed by variable *)
+      (* Projection from an array indexed by variable *)
       | D.ArrayVarIndex s :: tl, v -> 
 
         (* type check with length of arrays when statically known *)
@@ -1518,51 +1173,27 @@
         (*     (E.pp_print_expr false) (get bound_e) *)
         (*     (E.pp_print_expr false) s); *)
         
-=======
-  (* Array constructor [expr^size_expr] *)
-  | A.ArrayConstr (pos, expr, size_expr) -> 
-
-    (* Evaluate expression to an integer constant *)
-    let array_size = static_int_of_ast_expr ctx pos size_expr in
-
-    (* Evaluate expression for array elements *)
-    let expr', ctx = eval_ast_expr ctx expr in
-
-    (* Push array index to indexes in expression and add to
-       accumulator trie *)
-    let res = 
-      D.fold
-        (fun j e a -> 
-           D.add (D.ArrayVarIndex array_size :: j) e a)
-        expr'
-        D.empty
-    in
-
-    (res, ctx)
-
-  (* Array slice [A[i..j] with i=j is just A[k] *)
-  | A.ArraySlice (pos, expr, (i, j)) when i = j -> 
-
-    (* Evaluate expression to an integer constant *)
-    let index = static_int_of_ast_expr ctx pos i |> E.mk_of_expr in
-
-    let expr', ctx = eval_ast_expr ctx expr in 
->>>>>>> e1f8e9e4
-
-    (* Every index starts with ArrayVarIndex or none does *)
-    (match D.choose expr' with 
-
-<<<<<<< HEAD
+
+        (* Remove top index from all elements in trie *)
+        let expr' = 
+          D.fold
+            (function 
+              | D.ArrayVarIndex _ :: tl -> D.add tl
+              | _ -> assert false)
+            expr'
+            D.empty
+        in
+
           if E.type_of_lustre_expr v |> Type.is_array then 
-            (* Select from array in all elements *)
+        (* Select from array in all elements *)
             D.map (fun e -> E.mk_select e index) expr'
           else
             (* otherwise returned the indexed value *)
             expr'
 
 
-        (* Projection from an array indexed by integers *)
-        | D.ArrayIntIndex _ :: tl, _ ->
+      (* Projection from an array indexed by integers *)
+      | D.ArrayIntIndex _ :: tl, _ -> 
 
           select_from_arrayintindex pos bound_e index expr'
 
@@ -1570,7 +1201,7 @@
         (*     pos *)
         (*     "Cannot use a constant array in a recursive definition" *)
 
-        (* Projection from a tuple expression *)
+      (* Projection from a tuple expression *)
         | D.TupleIndex _ :: _, _
         | D.RecordIndex _ :: _, _ 
         | D.ListIndex _ :: _, _ ->
@@ -1590,47 +1221,12 @@
           in
           expr'
 
-        (* Other or no index *)
+      (* Other or no index *)
         | [], _ -> C.fail_at_position pos "Selection not from an array"
       in
 
       push expr', ctx
 
-=======
-      (* Projection from an array indexed by variable *)
-      | D.ArrayVarIndex _ :: _, _ ->
-
-        (* Remove top index from all elements in trie *)
-        let expr' = 
-          D.fold
-            (function 
-              | D.ArrayVarIndex _ :: tl -> D.add tl
-              | _ -> assert false)
-            expr'
-            D.empty
-        in
-
-        (* Select from array in all elements *)
-        (D.map (fun e -> E.mk_select e index) expr', ctx)
-
-      (* Projection from an array indexed by integers *)
-      | D.ArrayIntIndex _ :: tl, _ -> 
-
-        C.fail_at_position 
-          pos
-          "Cannot use a constant array in a recursive definition"
-
-      (* Projection from a tuple expression *)
-      | D.TupleIndex _ :: tl, _ ->
->>>>>>> e1f8e9e4
-
-        (* Try again with the correct expression *)
-        eval_ast_expr ctx (A.TupleProject (pos, expr, i))
-
-      (* Other or no index *)
-      | D.RecordIndex _ :: _, _ 
-      | D.ListIndex _ :: _, _ 
-      | [], _ -> C.fail_at_position pos "Selection not from an array")
 
   (* Array slice [A[i..j,k..l]] *)
   | A.ArraySlice (pos, _, _) -> 
@@ -1786,11 +1382,7 @@
 
 
 (* Evaluate expression to an Boolean *)
-<<<<<<< HEAD
 and eval_bool_ast_expr bounds ctx pos expr = 
-=======
-and eval_bool_ast_expr ctx pos expr =
->>>>>>> e1f8e9e4
 
   (* Evaluate expression to trie *)
   let expr', ctx = eval_ast_expr bounds ctx expr in
@@ -1818,8 +1410,7 @@
   match
 
     (* Evaluate expression *)
-<<<<<<< HEAD
-    let expr', _ = 
+    let expr', _ =
       eval_ast_expr
         []
         (C.fail_on_new_definition
@@ -1827,13 +1418,6 @@
            pos
            "Expression must be constant")
         expr
-=======
-    let expr', _ =
-      eval_ast_expr (
-        C.fail_on_new_definition
-           ctx pos "Expression must be constant"
-       ) expr
->>>>>>> e1f8e9e4
     in
 
     (* Check static and array indexes *)
@@ -2206,13 +1790,7 @@
   let node_act_cond_of_expr ctx node_outputs pos cond defaults =
 
     (* Evaluate activation condition *)
-<<<<<<< HEAD
     let cond', ctx = eval_bool_ast_expr bounds ctx pos cond in
-=======
-    let cond', ctx =
-      eval_bool_ast_expr ctx pos cond
-    in
->>>>>>> e1f8e9e4
 
     if 
 
@@ -2402,10 +1980,7 @@
 
 
 and eval_function_call
-<<<<<<< HEAD
     bounds
-=======
->>>>>>> e1f8e9e4
     ctx
     pos
     ident
@@ -2428,11 +2003,7 @@
 
       (* Evaluate inputs as list *)
       let expr', ctx = 
-<<<<<<< HEAD
         eval_ast_expr bounds ctx (A.ExprList (dummy_pos, args)) 
-=======
-        eval_ast_expr ctx (A.ExprList (dummy_pos, args))
->>>>>>> e1f8e9e4
       in
 
 

(* This file is part of the Kind 2 model checker.

   Copyright (c) 2015 by the Board of Trustees of the University of Iowa

   Licensed under the Apache License, Version 2.0 (the "License"); you
   may not use this file except in compliance with the License.  You
   may obtain a copy of the License at

   http://www.apache.org/licenses/LICENSE-2.0 

   Unless required by applicable law or agreed to in writing, software
   distributed under the License is distributed on an "AS IS" BASIS,
   WITHOUT WARRANTIES OR CONDITIONS OF ANY KIND, either express or
   implied. See the License for the specific language governing
   permissions and limitations under the License. 

*)

(** Internal representation of a Lustre node

    Nodes are normalized for easy translation into a transition
    system, mainly by introducing new variables. 



    The node equations taken together become a map of state variables
    to expressions. All node calls are factored out with fresh state
    variables as inputs and outputs.

    The node signature as input and output variables as well as its
    local variables is in [inputs], [outputs] and [locals],
    respectively. Local constants are propagated and do not need to be
    stored. The inputs of a node can be extended by constant state
    variables in [oracles] for the initial value of unguarded pre
    operations.

    Assertions, properties to prove and contracts as assumptions and
    guarantees are lists of expressions in [asserts], [props],
    contracts fo into [global_contracts] and [mode_contracts].

    The flag [node_is_main] is set if the node has been annotated as
    main, it is not checked if more than one node or no node at all may
    have that annotation. 

    @author Christoph Sticksel
*)

open Lib

(** {1 Types} *)

(** Call condition: activate or restart *)
type call_cond =
  | CActivate of StateVar.t
  | CRestart of StateVar.t

(** A call to a node 

    Calls are uniquely identified by the position, no two calls may
    share the same position, therefore the [call_pos] must not be a
    dummy position. *)
type node_call = {

  call_pos : position;
  (** Position of node call in input file *)

  call_node_name : LustreIdent.t;
  (** Identifier of the called node *)
  
  call_cond : call_cond list;
  (** Boolean activation and/or restart conditions if any *)

  call_inputs : StateVar.t LustreIndex.t;
  (** Variables for actual input parameters 

      The keys of the index match those in the {!t.inputs} field of
      the called node. *)

  call_oracles : StateVar.t list;
  (** Variables providing non-deterministic inputs

      The length of the list is equal to the length of the list in
      the {!t.oracles} field of the called node. *)

  call_outputs : StateVar.t LustreIndex.t;
  (** Variables capturing the outputs 

      The keys of the index match those in the {!t.outputs} field of the
      called node. *)

  call_defaults : LustreExpr.t LustreIndex.t option;
  (** Expressions for initial return values

      This value should be [None] for node calls on the base clock,
      and [Some l] for node calls with a clock. A node call with a
      clock may only have [None] here if it occurs directly under a
      [merge] operator. 

      If the option value is not [None], the keys of the index match
      those in the {!t.outputs} field of the called node. *)

}


(** Source of a state variable *)
type state_var_source =
| Input   (** Declared input variable *)
| Output  (** Declared output variable *)
| Local   (** Declared local variable *)
| KLocal  (** Kind 2 invisible local variable *)
| Call    (** Tied to a node call. *)
| Ghost   (** Declared ghost variable *)
| Oracle  (** Generated non-deterministic input *)
| Alias of
  StateVar.t * state_var_source option (** Alias for another state variable. *)


(** A contract. *)
type contract = LustreContract.t


(** Type of left hand side of equations. 

    An equation defines defines the state variable [state_var], and a list
    [bounds] of indexes.

    An array can be defined either only at a given index, or at all
    indexes, when the expression on the right-hand side is interpreted
    as a function of the running variable of the index.  *)
type equation_lhs = StateVar.t * LustreExpr.expr LustreExpr.bound_or_fixed list


(** An equation is a tuple [(eqlhs, expr)] that defines a possibly indexed
    state variable as an expression. *)
type equation = equation_lhs * LustreExpr.t


(** A Lustre node

    Every state variable occurs exactly once in {!t.inputs},
    {!t.outputs}, and {!t.oracles}, and at most once on the left-hand
    side of {!t.calls}. If the state variable is of array type, there
    may be more than one occurrence of it in {!t.equations}, each
    defining the index variable at a different value with
    {!bound_or_fixed.Fixed}. If the state variable is not an array, or
    all its bounds are {!bound_or_fixed.Bound}, then it occurs at most
    once on the left-hand side of {!t.equations}. *)
type t = {

  name : LustreIdent.t;
  (** Name of the node *)

  is_extern : bool;
  (** Is the node extern? *)

  instance : StateVar.t;
  (** Distinguished constant state variable uniquely identifying the
      node instance *)

  init_flag : StateVar.t;
  (** Distinguished state variable to be true in the first
     instant only *)

  inputs : StateVar.t LustreIndex.t;
  (** Input streams defined in the node

      The inputs are considered as a list with an integer indexes
      corresponding to their position in the formal parameters if
      there is more than one input parameter. If there is only one
      input parameter, the list index is omitted, the index is empty
      if there are no input parameters. *)

  oracles : StateVar.t list;
  (** Oracle inputs added to the node inputs

      Input streams added to the node to obtain non-deterministic
      values for the initial values of unguarded pre operators. The
      state variables are constant. *)

  outputs : StateVar.t LustreIndex.t;
  (** Output streams defined in the node

      The outputs are considered as a list with an integer indexes
      corresponding to their position in the formal parameters. *)

  locals : StateVar.t LustreIndex.t list;
  (** Local variables of node

      The order of the list is irrelevant, we are doing dependency
      analysis and cone of influence reduction later. *)

  equations : equation list;
  (** Equations for local and output variables *)

  calls : node_call list;
  (** Node calls inside the node *)

<<<<<<< HEAD
  asserts : (position * LustreExpr.t) list;
=======
  asserts : (position * StateVar.t) list;
>>>>>>> 10376cbd
  (** Assertions of node *)

  props : (StateVar.t * string * Property.prop_source) list;
  (** Proof obligations for the node *)

  contract : contract option ;
  (** Contract. *)

  is_main : bool;
  (** Flag node as the top node *)

  is_function : bool;
  (** Node is actually a function *)

  state_var_source_map : state_var_source StateVar.StateVarMap.t;
  (** Map from a state variable to its source 

      Variables that were introduced to abstract expressions do not
      have a source. *)

  oracle_state_var_map : StateVar.t StateVar.StateVarHashtbl.t;
  (** Map from state variables to state variables providing a
      non-deterministic pre-initial value *)

  state_var_expr_map : LustreExpr.t StateVar.StateVarHashtbl.t;

  silent_contracts : string list ;
  (** Contracts that were silently loaded. *)

}

(** Instance of state vars as streams with their position *)
type state_var_instance = position * LustreIdent.t * StateVar.t

(** Definition of state vars with their position *)
type state_var_def =
  | CallOutput of position * LustreIndex.index
  | ProperEq of position * LustreIndex.index
  | GeneratedEq of position * LustreIndex.index
  | ContractItem of position

(** Return a node of the given name and is extern flag without inputs, outputs,
    oracles, equations, etc. Create a state variable for the {!t.instance} and
    {!t.init_flag} fields, and set {!t.is_main} to false. *)
val empty_node : LustreIdent.t -> bool -> t

(** {1 Pretty-printers} *)

(** Pretty-print a node equation in Lustre format 

    If the flag in the first argument is [true], print identifiers in
    Lustre syntax. *)
val pp_print_node_equation : bool -> Format.formatter -> equation -> unit

(** Pretty-print a node call in Lustre format 

    If the flag in the first argument is [true], print identifiers in
    Lustre syntax. *)
val pp_print_call : bool -> Format.formatter -> node_call -> unit 

(** Pretty-print a node in Lustre format 

    If the flag in the first argument is [true], print identifiers in
    Lustre syntax. *)
val pp_print_node : bool -> Format.formatter -> t -> unit 

(** Pretty-prints the signature of a node in Lustre format, WITHOUT NODE
KEYWORD AND NAME. (Used in contract generation.) *)
val pp_print_node_signature : Format.formatter -> t -> unit

(** Pretty-print the node as a record with all information  *)
val pp_print_node_debug : Format.formatter -> t -> unit 

(** {1 Node Lists} *)

(** Return the node of the given name from a list of nodes *)
val node_of_name : LustreIdent.t -> t list -> t 

(** Return true if a node of the given name exists in the a list of nodes *)
val exists_node_of_name : LustreIdent.t -> t list -> bool 

(** Return name of the first node annotated with --%MAIN.  Raise
    [Not_found] if no node has a --%MAIN annotation or [Failure
    "find_main"] if more than one node has a --%MAIN annotation.
*)
val find_main : t list -> LustreIdent.t

(** Return the identifier of the top node

    Fail with [Invalid_argument "ident_of_top"] if list of nodes is empty *)
val ident_of_top : t list -> LustreIdent.t 

(** Return true if the node has a global or at least one mode
    contract *)
val has_contract : t -> bool

(** Return a tree-like subsystem hierarchy from a flat list of nodes,
    where the top node is at the head of the list. *)
val subsystem_of_nodes : t list -> t SubSystem.t

(** Return list of topologically ordered list of nodes from subsystem.
    The top node is the head of the list. *)
val nodes_of_subsystem : t SubSystem.t -> t list

(** Return all stateful variables from expressions in a node *)
val stateful_vars_of_node : t -> StateVar.StateVarSet.t

(** Return the name of the node *)
val name_of_node : t -> LustreIdent.t

(** [ordered_equations_of_node n stateful init]
    Returns the equations of [n], topologically sorted by their base (step)
    expression if [init] ([not init]). *)
val ordered_equations_of_node :
  t -> StateVar.t list -> bool -> equation list

(** Returns the equation for a state variable if any. *)
val equation_of_svar : t -> StateVar.t -> equation option

(** Returns the equation for a state variable if any. *)
val source_of_svar : t -> StateVar.t -> state_var_source option

(** Returns the node call the svar is (one of) the output(s) of, if any. *)
val node_call_of_svar : t -> StateVar.t -> node_call option

(** Return the scope of the node *)
val scope_of_node : t -> Scope.t

(** {2 Iterators} *)

(** Fold bottom-up over node calls together with the transition system 

    [fold_node_calls_with_trans_sys l f n t] evaluates [f m s i a] for each
    node call in the node [n], including [n] itself. The list of nodes [l] must
    at least contain all sub-nodes of [n], and [n] itself, the transition
    system [t] must at least contain subsystem instances for all node
    calls. Both [l] and [t] may contain more nodes and subsystems,
    respectively, only the node calls in [n] are relevant.

    The function [f] is evaluated with the node [m], its transition system [s],
    and the reverse sequence of instantiations [i] that reach the top system
    [t]. The last parameter [a] is the list of evaluations of [f] on the called
    nodes and subsystems of [s]. The sequence of instantiations [i] contains at
    its head a system that has [s] as a direct subsystem, together with the
    instance parameters. For the top system [i] is the empty list. Each element
    of [i] also contains the call activation conditions that effectively sample
    the node.

    The systems are presented in topological order such that each system is
    presented to [f] after all its subsystem instances have been presented.
*)
val fold_node_calls_with_trans_sys :
  t list -> (
    t -> TransSys.t ->
    (TransSys.t * TransSys.instance * call_cond list) list -> 'a list -> 'a
  ) -> t -> TransSys.t -> 'a

(** {2 Sources} *)

(** Every state variable is either defined in a node, or was
    introduced in pre-processing, see {!state_var_source}.

    - [Input], [Output] or [Local] state variables correspond to input,
    output and local streams defined in a node, respectively. 

    - [Oracle] state variables are additional input variables
     introduced to non-deterministivcally give a value to unguarded
     [pre] expressions, or to unconstrained streams.

    - A [Ghost] state variables are is a local variable defined in
      a contract.
*)

(** Pretty-print a source of a state variable *)
val pp_print_state_var_source : Format.formatter -> state_var_source -> unit 

(** Set source of state variable *)
val set_state_var_source : t -> StateVar.t -> state_var_source -> t

(** Set source of state variable if not already defined. *)
val set_state_var_source_if_undef : t -> StateVar.t -> state_var_source -> t

(** Get source of state variable *)
val get_state_var_source : t -> StateVar.t -> state_var_source

(** Sets the first svar as alias for the second svar. *)
val set_state_var_alias : t -> StateVar.t -> StateVar.t -> t

(** Register state var as tied to a node call if not already registered. *)
val set_state_var_node_call : t -> StateVar.t -> t

(** State variable is identical to a state variable in a node instance *)
val set_state_var_instance :
  StateVar.t -> Lib.position -> LustreIdent.t -> StateVar.t -> unit

val set_oracle_state_var : t -> StateVar.t -> StateVar.t -> unit

val get_oracle_state_var_map : t -> StateVar.t StateVar.StateVarHashtbl.t

val set_state_var_expr : t -> StateVar.t -> LustreExpr.t -> unit

val get_state_var_expr_map : t -> LustreExpr.t StateVar.StateVarHashtbl.t

(** get all instances of a state variable *)
val get_state_var_instances : StateVar.t -> state_var_instance list

(** print state var instances for debug *)
val pp_print_state_var_instances_debug : Format.formatter -> t -> unit

(** Get the definitions (with positions in the Lustre program) of a state variable *)
val get_state_var_defs : StateVar.t -> state_var_def list

(** Add a definition (with positions in the Lustre program) for a state variable *)
val add_state_var_def : StateVar.t -> state_var_def -> unit

(** True if the state var has a proper equation in the original lustre code *)
val has_state_var_a_proper_def : StateVar.t -> bool

val pos_of_state_var_def : state_var_def -> position

val index_of_state_var_def : state_var_def -> LustreIndex.index

(** print state var defs for debug *)
val pp_print_state_var_defs_debug : Format.formatter -> t -> unit

(** Return true if the state variable should be visible to the user,
    false if it was created internally

    Return [true] if the source of the state variable is either
    [Input], [Output], or [Local], and [false] otherwise. *)
val state_var_is_visible : t -> StateVar.t -> bool


(** Return the automaton to which the state variable belongs if any *)
val is_automaton_state_var : StateVar.t -> (string * string) option

(** Return true if the node should be visible to the user,
    false if it was created internally. *)
val node_is_visible : t -> bool

(** Return the state that is handled by the node if any. *)
val node_is_state_handler : t -> string option

(** Return true if the state variable is an input *)
val state_var_is_input : t -> StateVar.t -> bool

(** Return true if the state variable is an output *)
val state_var_is_output : t -> StateVar.t -> bool

(** Return true if the state variable is a local variable *)
val state_var_is_local : t -> StateVar.t -> bool

(** Replace state variables in equation *)
val map_svars_in_equation : (StateVar.t -> StateVar.t) -> equation -> equation

(* 
   Local Variables:
   compile-command: "make -k -C .."
   indent-tabs-mode: nil
   End: 
*)
  <|MERGE_RESOLUTION|>--- conflicted
+++ resolved
@@ -195,11 +195,7 @@
   calls : node_call list;
   (** Node calls inside the node *)
 
-<<<<<<< HEAD
-  asserts : (position * LustreExpr.t) list;
-=======
   asserts : (position * StateVar.t) list;
->>>>>>> 10376cbd
   (** Assertions of node *)
 
   props : (StateVar.t * string * Property.prop_source) list;
@@ -240,6 +236,7 @@
   | ProperEq of position * LustreIndex.index
   | GeneratedEq of position * LustreIndex.index
   | ContractItem of position
+  | Assertion of position
 
 (** Return a node of the given name and is extern flag without inputs, outputs,
     oracles, equations, etc. Create a state variable for the {!t.instance} and

--- conflicted
+++ resolved
@@ -633,16 +633,7 @@
       (LustreExpr.unsafe_expr_of_term term)
 
 
-let pp_print_value ppf = function
-  
-  (* Output a term as a value *)
-  | Model.Term t -> pp_print_term ppf t    
-
-  (* Output a map as a value *)
-  | Model.Map _ as v -> Model.pp_print_value ppf v
-
-  (* TODO: output an array *)
-  | Model.Lambda _ -> assert false
+let pp_print_value = Model.pp_print_value
 
 
 (* Output a single value of a stream at an instant
@@ -765,29 +756,6 @@
       with Not_found -> assert false
 
 
-<<<<<<< HEAD
-=======
-(* Output a stream value with the given width *)
-let pp_print_stream_value_pt val_width ppf v =
-  if not (Flags.color ()) then
-    Format.fprintf ppf "%*s" val_width v
-  else
-    match v with
-    | "false" -> Format.fprintf ppf "@{<black_b>%*s@}" val_width v
-    | _ ->
-      Format.fprintf ppf "%*s" val_width v
-      (* maybe too crazy *)
-      (* try Scanf.sscanf v "%d" (fun x -> *)
-      (*     let f = Scanf.format_from_string *)
-      (*         ("@{<c:" ^ string_of_int (x mod 35 + 57) ^ ">%*s@}") *)
-      (*         "%*s" in *)
-      (*     Format.fprintf ppf f val_width v *)
-      (*   ) *)
-      (* with _ -> Format.fprintf ppf "%*s" val_width v *)
-
-
-
->>>>>>> 44b78586
 (* Output a stream value with given width for the identifier and
    values *)
 let pp_print_stream_pt ident_width val_width ppf (stream_name, stream_values) = 

--- conflicted
+++ resolved
@@ -281,11 +281,7 @@
 
 let enable_default_init = []
 
-<<<<<<< HEAD
-let enable_default_after = [`BMC; `IND; `INVGEN]
-=======
 let enable_default_after = [`BMC; `IND; `INVGEN; `INVGENOS]
->>>>>>> 12a7a9e3
 
 (* ********** *) 
 
@@ -315,7 +311,7 @@
 
 type ind_compress_equal = bool
     
-let ind_compress_equal_default = false
+let ind_compress_equal_default = true
 
 (* ********** *) 
 
@@ -471,19 +467,11 @@
 
 type invgengraph_prune_trivial = bool
 
-<<<<<<< HEAD
-let invgengraph_prune_trivial_default = false
+let invgengraph_prune_trivial_default = true
 
 type invgengraph_lift_candidates = bool
 
-let invgengraph_lift_candidates_default = false
-=======
-let invgengraph_prune_trivial_default = true
-
-type invgengraph_lift_candidates = bool
-
 let invgengraph_lift_candidates_default = true
->>>>>>> 12a7a9e3
 
 type invgengraph_top_only = bool
 
@@ -972,21 +960,6 @@
   
 (* ********** *) 
   
-<<<<<<< HEAD
-let invgengraph_prune_trivial_action o = flags.invgengraph_prune_trivial <- true
-                                       
-let invgengraph_prune_trivial_spec = 
-  ("--invgen_prune_trivial", 
-   Arg.Unit invgengraph_prune_trivial_action,
-   "Invariant generation will only look for top node invariants.")
-  
-let invgengraph_lift_candidates_action o = flags.invgengraph_lift_candidates <- true
-                                       
-let invgengraph_lift_candidates_spec = 
-  ("--invgen_lift_candidates", 
-   Arg.Unit invgengraph_lift_candidates_action,
-   "Invariant generation will only look for top node invariants.")
-=======
 let invgengraph_prune_trivial_action o = flags.invgengraph_prune_trivial <- o
                                        
 let invgengraph_prune_trivial_spec = 
@@ -1000,7 +973,6 @@
   ("--invgen_lift_candidates", 
    Arg.Bool invgengraph_lift_candidates_action,
    Format.sprintf "Invariant generation will only look for top node invariants (default: %B)." invgengraph_lift_candidates_default)
->>>>>>> 12a7a9e3
   
 let invgengraph_top_only_action o = flags.invgengraph_top_only <- true
                                        

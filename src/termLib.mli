--- conflicted
+++ resolved
@@ -55,13 +55,13 @@
       subsystem and the name of the property *)
   | Instantiated of string list * string 
 
-<<<<<<< HEAD
+
 (** Source of a contract. *)
 type contract_source =
 
   (** Contract is from an annotation. *)
   | ContractAnnot of Lib.position
-=======
+
 
 (** Return the default value of the type: 
 
@@ -70,4 +70,3 @@
     range. Array scalar types do not have defaults. The function fails
     with [Invalid_argument] in this case. *)
 val default_of_type : Type.t -> Term.t
->>>>>>> c1165b69

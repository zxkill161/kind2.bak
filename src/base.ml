--- conflicted
+++ resolved
@@ -145,33 +145,17 @@
 let rec next (trans, solver, k, invariants, unknowns) =
 
   (* Asserts terms from 0 to k. *)
-<<<<<<< HEAD
-  let assert_new_invariants terms =
-    terms
-    |> Term.mk_and
-    |> Term.bump_and_apply_k
-         (SMTSolver.assert_term solver) k
-  in
-
-  (* Asserts terms at k. *)
-  let assert_old_invariants terms =
-    terms
-    |> Term.mk_and
-    |> Term.bump_state k
-    |> SMTSolver.assert_term solver
-=======
   let assert_new_invariants =
     List.iter
       (Term.bump_and_apply_k
-         (Solver.assert_term solver) k)
+         (SMTSolver.assert_term solver) k)
   in
 
   (* Asserts terms at k. *)
   let assert_old_invariants =
     List.iter
       (fun term -> Term.bump_state k term
-                   |> Solver.assert_term solver)
->>>>>>> 9815567a
+                   |> SMTSolver.assert_term solver)
   in
 
   (* Getting new invariants and updating transition system. *)
@@ -295,16 +279,11 @@
      
      (* Declaring unrolled vars at k+1. *)
      TransSys.declare_vars_of_bounds
-       trans (Solver.declare_fun solver) k_p_1 k_p_1 ;
+       trans (SMTSolver.declare_fun solver) k_p_1 k_p_1 ;
      
      (* Asserting transition relation for next iteration. *)
-<<<<<<< HEAD
-     TransSys.trans_of_bound trans Numeral.(k + one)
+     TransSys.trans_of_bound trans k_p_1
      |> SMTSolver.assert_term solver
-=======
-     TransSys.trans_of_bound trans k_p_1
-     |> Solver.assert_term solver
->>>>>>> 9815567a
      |> ignore ;
 
      (* Output statistics *)
@@ -341,14 +320,6 @@
   (* Memorizing solver for clean on_exit. *)
   solver_ref := Some solver ;
 
-<<<<<<< HEAD
-  (* Declaring uninterpreted function symbols. *)
-  TransSys.iter_state_var_declarations
-    trans
-    (SMTSolver.declare_fun solver) ;
-
-=======
->>>>>>> 9815567a
   (* Declaring positive actlits. *)
   List.iter
     (fun (_, prop) ->
@@ -358,7 +329,7 @@
 
   (* Declaring variables at 0. *)
   TransSys.declare_vars_of_bounds
-    trans (Solver.declare_fun solver) Numeral.zero Numeral.zero ;
+    trans (SMTSolver.declare_fun solver) Numeral.zero Numeral.zero ;
 
   (* Defining functions. *)
   TransSys.iter_uf_definitions

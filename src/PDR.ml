(* This file is part of the Kind 2 model checker.

   Copyright (c) 2014 by the Board of Trustees of the University of Iowa

   Licensed under the Apache License, Version 2.0 (the "License"); you
   may not use this file except in compliance with the License.  You
   may obtain a copy of the License at

   http://www.apache.org/licenses/LICENSE-2.0 

   Unless required by applicable law or agreed to in writing, software
   distributed under the License is distributed on an "AS IS" BASIS,
   WITHOUT WARRANTIES OR CONDITIONS OF ANY KIND, either express or
   implied. See the License for the specific language governing
   permissions and limitations under the License. 

*)

open Lib

<<<<<<< HEAD

(* All remaining properties are valid *)
exception Success of int * Term.t

(* A bad state is reachable *)
exception Bad_state_reachable

(* Counterexample trace for some property *)
exception Counterexample of (Clause.t * Clause.t) list 

(* Property disproved by other module *)
exception Disproved of string

(* Restart for other reason *)
exception Restart


(* Use configured SMT solver *)
module PDRSolver = SMTSolver.Make (SMTLIBSolver)


(* High-level methods for PDR solver *)
module S = SolverMethods.Make (PDRSolver)
=======
module C = Clause
>>>>>>> 2f121756


(* ********************************************************************** *)
(* Solver instances and cleanup                                           *)
(* ********************************************************************** *)


(* Solver instance if created *)
let ref_solver = ref None

  
(* Formatter to output inductive clauses to *)
let ppf_inductive_assertions = ref Format.std_formatter

  
(* Output statistics *)
let print_stats () = 

  Event.stat
    [Stat.misc_stats_title, Stat.misc_stats;
     Stat.pdr_stats_title, Stat.pdr_stats;
     Stat.smt_stats_title, Stat.smt_stats]


(* Cleanup before exit *)
let on_exit _ = 

  (* Stop all timers *)
  Stat.pdr_stop_timers ();
  Stat.smt_stop_timers ();

  (* Output statistics *)
  print_stats ();

  (* Delete solver instance if created *)
  (try 
     match !ref_solver with 
       | Some solver -> 
         SMTSolver.delete_instance solver; 
         ref_solver := None
       | None -> ()
   with 
     | e -> 
       Event.log L_error 
         "Error deleting solver: %s" 
         (Printexc.to_string e));

  (* Delete solvers in quantifier elimination*)
  QE.on_exit ()


(* ********************************************************************** *)
(* Exception raised in proof process                                      *)
(* ********************************************************************** *)


(* All remaining properties are valid *)
exception Success of int

(* Counterexample trace for some property *)
exception Counterexample of C.t list 

(* Property disproved by other module *)
exception Disproved of string

(* Restart for other reason *)
exception Restart



(* ********************************************************************** *)
(* Utility functions                                                      *)
(* ********************************************************************** *)

(* Receive and handle events 

   Assert new invariants received and terminate on message *)
let handle_events
    solver
    trans_sys
    props =
  
  (* Receive queued messages 

     Side effect: Terminate when ControlMessage TERM is received.*)
  let messages = Event.recv () in

  (* Update transition system from messages *)
  let invariants_recvd, prop_status = 
    Event.update_trans_sys trans_sys messages 
  in

  (* Add invariant to the transition system and assert in solver
     instances *)
  let add_invariant inv = 

    SMTSolver.trace_comment 
      solver
      "handle_event: Asserting one-state invariants at zero";
(*    
    (* Assert one-state invariants only at offsets zero *)
    SMTSolver.assert_term 
      solver 
      (TransSys.invars_of_bound 
         ~one_state_only:true
         trans_sys
         Numeral.zero);
    
    (* Assert all invariants at offset one *)
    SMTSolver.assert_term 
      solver 
      (TransSys.invars_of_bound 
         trans_sys
         Numeral.one)
*)
  in

  (* Assert all received invariants *)
  List.iter (fun i -> add_invariant i) invariants_recvd;

  (* Restart if one of the properties to prove has been disproved *)
  List.iter
    (fun (p, _) -> match TransSys.get_prop_status trans_sys p with 
       | TransSys.PropFalse _ -> raise (Disproved p)
       | _ -> ())
    props


(* Compute the frame sizes of a delta-encoded list of frames *)
let frame_sizes frames = 

  let rec aux accum = function 

    (* All frames added up, return accumulator *)
    | [] -> accum

    (* Take first frame *)
    | f :: tl -> 

      match accum with 

        (* No previous frame: take size of frame *)
        | [] -> aux [List.length f] tl

        (* Add size of frame to size of previous frame *)
        | h :: _ -> aux (((List.length f) + h) :: accum) tl

  in

  (* Start with empty accumulator *)
  aux [] frames


(* Compute the frame sizes of a delta-encoded list of frames *)
let frame_sizes_block frames trace = 

  (* Frames with frames from trace *)
  let frames' = List.rev_append (List.map snd trace) frames in

  frame_sizes frames'


(* Check if for two successive frames R_i-1 & T |= R_i *)
let rec check_frames' solver prop_set accum = function

  | [] -> true

  | r_i :: tl ->

    (* Check if all successors of frame are in the next frame *)
    let is_rel_ind () = 

      SMTSolver.trace_comment 
        solver
        (Format.sprintf 
           "check_frames: Does R_%d & T |= R_%d hold?"
           (List.length tl)
           (List.length tl |> succ));

      (* Activation literal for conjunction of clauses *)
      let actlit_n1 = 
        C.create_and_assert_fresh_actlit 
          solver
          "check_frames" 
          (List.map
             C.term_of_clause
             ((C.clause_of_prop_set prop_set) :: r_i @ accum) |> Term.mk_and)
          C.Actlit_n1
      in

      (* Check P[x] & R_i-1[x] & T[x,x'] |= R_i[x'] & P[x'] *)
      SMTSolver.check_sat_assuming solver

        (* Fail if entailment does not hold *)
        (fun () -> false)

        (* Check preceding frames if entailment holds *)
        (fun () -> check_frames' solver prop_set (r_i @ accum) tl)


        ((* Clauses of R_i are on rhs of entailment *)
          actlit_n1 ::

          (match tl with 

            (* Preceding frame is not R_0 *)
            | r_pred_i :: _ -> 

              C.actlit_p0_of_prop_set prop_set :: 
              
              List.map C.actlit_p0_of_clause accum @ 

              (* Clauses of R_i are in R_i-1, assert on lhs of entailment *)     
              List.map C.actlit_p0_of_clause r_i @ 

              (* Assert clauses of R_i-1 on lhs of entailment *)
              List.map C.actlit_p0_of_clause r_pred_i

            (* Preceding frame is R_0, assert initial state only *)
            | [] -> [C.actlit_of_frame 0]))

    in

    (* Check if all clauses in frame are initial *)
    let rec is_initial = function 

      (* Check if first clause is initial *)
      | c :: ctl -> 

        SMTSolver.trace_comment 
          solver
          (Format.sprintf 
             "check_frames: Does I |= C for C in R_%d hold?"
             (List.length tl |> succ));

        (* Check if clause is initial *)
        SMTSolver.check_sat_assuming 
          solver

          (* If sat: Clause is not initial *)
          (fun () -> false)

          (* If unsat: continue with next clause *)
          (fun () -> is_initial ctl)

          (* Check I |= C *)
          ((C.actlit_of_frame 0) :: C.actlits_n0_of_clause c)

      (* All clauses are initial, now check if frame successors of
         frame are in the next frame *)
      | [] -> is_rel_ind ()

    in

    SMTSolver.trace_comment 
      solver
      (Format.sprintf 
         "check_frames: Does R_%d |= P hold?"
         (List.length tl |> succ));

    SMTSolver.check_sat_assuming
      solver

      (* If sat: property is not implied by frame *)
      (fun () -> is_initial r_i)

      (* If unsat: Check if clauses are initial, then check if
         successors of frame are in the next frame *)
      (fun () -> is_initial r_i)

      (* Check R_i |= P *)
      (C.actlits_n0_of_prop_set prop_set @
         List.map C.actlit_p0_of_clause (r_i @ accum))


let check_frames solver prop_set clauses frames =

  SMTSolver.trace_comment
    solver
    (Format.asprintf
       "@[<v>check_frames:@,%a@]"
       (pp_print_list
          (fun ppf r_i -> 
            Format.fprintf ppf
              "@,Frame:@,%a"
              (pp_print_list
                 (fun ppf c ->
                   Format.fprintf ppf
                     "%a"
                     Term.pp_print_term (C.actlit_p0_of_clause c))
                 "@,")
              r_i)
          "@,")
       frames);
  
  check_frames' solver prop_set clauses frames 


let order_terms terms term_tbl =

  List.sort 
    (fun t1 t2 -> 
       let v1 = 
         try Term.TermHashtbl.find term_tbl t1 with Not_found -> 0 
       in
       let v2 = 
         try Term.TermHashtbl.find term_tbl t2 with Not_found -> 0 
       in
       v1 - v2)
    terms


let incr_binding term term_tbl =

  let v = 

    try

      Term.TermHashtbl.find term_tbl term

    with Not_found -> 

      0 

  in

  Term.TermHashtbl.add term_tbl term (v+1)

(* Inductively generalize [clause] relative to [frame]

   Assuming that [clause] is relatively inductive to [frame] and
   initial, find a smaller subclause of [clause] that is still
   relatively inductive to [frame] and initial. *)
let ind_generalize solver prop_set frame clause literals =

  (* Linearly traverse the list of literals in the clause, and remove
     a literal the clause without the literal remains relatively
     inductive and initial

     [kept] are the literals that cannot be removed. 

  *)
  let rec linear_search kept = function

    (* All literals considered, return literals that had to be kept *)
    | [] -> 

      (* Could we drop literals? *)
      if List.length kept = C.length_of_clause clause then 

        (* Return clause unchanged *)
        clause

      else

        (

          SMTSolver.trace_comment solver
            (Format.sprintf 
               "ind_generalize: Dropped %d literals from clause."
               (C.length_of_clause clause - List.length kept));

          (* New clause with generalized clause as parent *)
          C.clause_of_literals solver (Some clause) kept

        )

    | l :: tl ->

      (* Clause without current literal *)
      let clause' = kept @ tl |> Term.mk_or in

      (* Actiation literal for clause *)
      let clause'_actlit_p0, clause'_actlit_n0, clause'_actlit_n1 = 
        let mk = C.create_and_assert_fresh_actlit solver "ind_gen" clause' in 
        mk C.Actlit_p0, mk C.Actlit_n0, mk C.Actlit_n1
      in

      (* Keep literal and try with following literals *)
      let keep_literal () = linear_search (l :: kept) tl in

      (* Drop literal and try with following literals *)
      let drop_literal () = linear_search kept tl in

      (* Clause without literal is initial *)
      let is_initial () = 

        SMTSolver.trace_comment solver
          "ind_generalize: Checking if clause without literal is \
           relatively inductive.";

        SMTSolver.check_sat_assuming 
          solver

          (* If sat: Clause without literal is not relatively inductive *)
          keep_literal

          (* If unsat: Clause without literal is relatively inductive *)
          drop_literal

          (* Check P[x] & R[x] & C[x] & T[x,x'] |= C[x'] *)
          (C.actlit_p0_of_prop_set prop_set ::
             clause'_actlit_p0 ::
             clause'_actlit_n1 ::
             frame)

      in

      SMTSolver.trace_comment solver
        "ind_generalize: Checking if clause without literal is initial.";

      SMTSolver.check_sat_assuming 
        solver

        (* If sat: Clause without literal is not initial *)
        keep_literal

        (* If unsat: Clause without literal is initial *)
        is_initial 

        (* Check I |= C *)
        ([clause'_actlit_n0; C.actlit_of_frame 0])


  in

  linear_search [] literals

(*


      let kept_woc = C.remove c kept in

  let block_term = C.to_term kept_woc in
  let primed_term = Term.mk_and (List.map (fun t -> Term.negate (Term.bump_state Numeral.one t)) (C.elements kept_woc)) in

  let init = SMTSolver.check_sat_term solver_init [Term.negate block_term] in
  let (cons, model) = SMTSolver.check_sat_term_model solver_frames [(Term.mk_and [block_term;primed_term])] in

  (* If, by removing the literal c, the blocking clause then
       either a. becomes reachable in the inital state or b. satisfies
       consecution then we need to keep it *)
  if cons || init then 

    (debug pdr
           "@[<v>%a@]"
           (pp_print_list 
              (fun ppf (v, t) -> 
               Format.fprintf ppf 
                              "(%a %a)"
                              Var.pp_print_var v
                              Term.pp_print_term t)
              "@,")
           model
     in

     linear_search kept discarded cs)

  else (

    debug pdr "Removing literal: %a" Term.pp_print_term c in

    incr_binding c term_tbl;

    Stat.incr Stat.pdr_literals_removed;

    linear_search kept_woc (c :: discarded) cs

  )
  | [] ->  kept, C.of_literals discarded
                                    

                                    
    in

    let binary_search kept clause =
      
      let discarded = ref [] in
      
      let rec binary_search kept clause =
        let block_term = C.to_term (C.of_literals kept) in
        let primed_term = Term.mk_and (List.map (fun t -> Term.bump_state Numeral.one (Term.negate t)) kept) in
        
        let init = SMTSolver.check_sat_term solver_init [Term.negate block_term] in
        let cons = SMTSolver.check_sat_term solver_frames [(Term.mk_and [block_term;primed_term])] in
        
        if not (cons || init) then (
          discarded := !discarded @ (Array.to_list clause);
          []
        )
        else if Array.length clause < 2 then
          Array.to_list clause
        else
          let m = (Array.length clause) / 2 in
          let t1 = Array.sub clause 0 (m/2) in
          let t2 = Array.sub clause ((m/2)+1) m in
          let m2 = binary_search (kept @ (Array.to_list t1)) t2 in
          let m1 = binary_search (kept @ m2) t1 in      
          m1 @ m2
      in
      
      (C.of_literals (binary_search kept clause)), (C.of_literals !discarded)

    in


    
    let block_term = C.to_term clause in
    let primed_term = Term.mk_and (List.map (fun t -> Term.negate (Term.bump_state Numeral.one t)) (C.elements clause)) in

    let init = SMTSolver.check_sat_term solver_init [Term.negate block_term] in
    let (cons,model) = SMTSolver.check_sat_term_model solver_frames [(Term.mk_and [block_term;primed_term])] in

    (debug pdr
           "@[<v>%a@]"
           (pp_print_list 
              (fun ppf (v, t) -> 
               Format.fprintf ppf 
                              "(%a %a)"
                              Var.pp_print_var v
                              Term.pp_print_term t)
              "@,")
           model
     in

     assert (not cons));
    
    let k,d = match Flags.pdr_inductively_generalize() with
      | 1 -> linear_search clause [] (C.elements clause)
      | 2 -> linear_search clause [] (order_terms (C.elements clause) term_tbl)
      | 3 -> binary_search [] (Array.of_list (C.elements clause))
      | _ -> clause , C.empty
    in



    debug pdr
          "@[<v>Reduced blocking clause to@,@[<v>%a@]"
          (pp_print_list Term.pp_print_term "@,") 
          (C.elements k)
    in

    k,d

*)


(* Given a model and two formulas f and g return a conjunction of
   literals such that 

   (1) x = s |= B[x] 
   (2) B[x] |= exists x' (F[x] & T[x,x'] & G[x']) *)
let extrapolate trans_sys state f g = 

  (* Construct term to be generalized with the transition relation and
     the invariants *)
  let term = 
    Term.mk_and 
      [f; 
       TransSys.trans_of_bound trans_sys Numeral.one; 
(*
       TransSys.invars_of_bound trans_sys ~one_state_only:true Numeral.zero; 
       TransSys.invars_of_bound trans_sys Numeral.one; 
*)
       Term.bump_state Numeral.one g]
  in

  (* Get primed variables in the transition system *)
  let primed_vars = 
    Var.VarSet.elements
      (Term.vars_at_offset_of_term (Numeral.one) term) 
  in 

  Stat.start_timer Stat.pdr_generalize_time;

  (* Generalize term by quantifying over and eliminating primed
     variables *)
  let gen_term = 
    QE.generalize 
      trans_sys
      (TransSys.uf_defs trans_sys) 
      state
      primed_vars
      term 
  in

  Stat.record_time Stat.pdr_generalize_time;

  (* Return generalized term *)
  gen_term



(* Add cube to block in future frames *)
let add_to_block_tl block_clause block_trace = function

  (* Last frame has no successors *)
  | [] -> [] 

  (* Add cube as proof obligation in next frame *)
  | (block_clauses, r_succ_i) :: block_clauses_tl -> 

    (block_clauses @ [block_clause, block_trace], r_succ_i) :: block_clauses_tl


(* Block sets of bad states in frames

   The last two arguments [frames] and [trace] are lists of frames and
   cubes to block. 

   [frames] is the list of frames below the current frame in
   descencing order, with R_i-1 at the head and R_1 last. 

   [trace] is the list of frames above the current frame in ascending
   order with R_i at the head and R_k last. Each frame is paired with
   a list of cubes that are to be shown unreachable in that frame.

*)
let rec block solver trans_sys prop_set term_tbl = 

  function 

    (* Nothing to block in frames above, current frame is R_k *)
    | [] -> 

      (function 

        (* k > 0, we must have at least one frame *)
        | [] ->  raise (Invalid_argument "block")

        (* Head of frames is the last frame *)
        | r_k :: frames_tl as frames -> 

          (* All successors of R_k are safe *)
          let r_k_is_safe () = 

            SMTSolver.trace_comment 
              solver
              (Format.sprintf 
                 "block: All successors of R_%d are safe."
                 (List.length frames));

            (* Return frames *)
            frames

          in

          (* We can violate the property in one step from R_k *)
          let block_in_r_k () = 

            (* Get counterexample as a pair of states from satisfiable
               query *)
            let cti =
              (* SMTSolver.get_model solver *)
              SMTSolver.get_var_values
                solver
                (TransSys.vars_of_bounds trans_sys Numeral.zero Numeral.one)
            in

            (* Extrapolate from counterexample to a cube in R_k

               P[x] & R_k[x] & T[x,x'] & ~P[x'] is sat

               R_k does not imply P[x] yet *)
            let cti_gen = 
              extrapolate 
                trans_sys 
                cti 
                (C.term_of_prop_set prop_set :: 
                   List.map C.term_of_clause r_k 
                    |> Term.mk_and)
                (C.term_of_prop_set prop_set |> Term.negate) 
            in

            (* Create a clause with activation literals from generalized
               counterexample *)
            let clause = 
              C.clause_of_literals solver None (List.map Term.negate cti_gen) 
            in

            (* Recursively block cube by showing that clause is
               relatively inductive *)
            block 
              solver
              trans_sys 
              prop_set
              ()
              [([clause, [C.clause_of_prop_set prop_set]], r_k)] 
              frames_tl

          in

          (* Receive and assert new invariants *)
          handle_events solver trans_sys (C.props_of_prop_set prop_set);

          SMTSolver.trace_comment 
            solver
            (Format.sprintf 
               "block: Check if all successors of frontier R_%d are safe."
               (List.length frames));

          SMTSolver.check_sat_assuming 
            solver 

            (* If sat: we have a state in R_k that has a successor
               outside the property *)
            block_in_r_k

            (* If unsat: Frames are safe, cannot get outside property
               in one step in all frames up to R_k *)
            r_k_is_safe

            (* Check P[x] & R_k[x] & T[x,x'] |= P[x']

               R_k does not imply P[x] yet *)
            (C.actlit_p0_of_prop_set prop_set :: 
               C.actlits_n1_of_prop_set prop_set @
               List.map C.actlit_p0_of_clause r_k)

      )

    (* No more cubes to block in R_i *)
    | ([], r_i) :: block_tl -> 

      (function frames ->

        SMTSolver.trace_comment 
          solver
          (Format.sprintf 
             "block: All counterexamples blocked in R_%d"
             (succ (List.length frames)));

        (* Return to counterexamples to block in R_i+1 *)
        block 
          solver
          trans_sys
          prop_set
          term_tbl
          block_tl
          (r_i :: frames))


    (* Take the first cube to be blocked in current frame *)
    | (((block_clause, block_trace) :: block_clauses_tl), r_i) 
      :: block_tl as trace -> 

      (function frames -> 

        (* Combine clauses from higher frames to get the actual
           clauses of the delta-encoded frame R_i-1

           Get clauses in R_i..R_k from [trace], R_i-1 is first frame
           in [frames]. *)
        let clauses_r_succ_i, actlits_p0_r_succ_i = 
          List.fold_left
            (fun (ac, al) (_, r) -> r @ ac, List.map C.actlit_p0_of_clause r @ al)
            ([], [])
            trace
        in

        let clauses_r_pred_i, actlits_p0_r_pred_i = 

          List.fold_left

            (* Join lists of clauses *)
            (fun (ac, al) (_, r) -> r @ ac, List.map C.actlit_p0_of_clause r @ al)

            (* May be empty *)
            ((match frames with 
              (* Special case: R_0 = I *)
              | [] -> ([], [C.actlit_of_frame 0])
              | r_pred_i :: _ -> 
                (C.clause_of_prop_set prop_set :: r_pred_i, 
                 C.actlit_p0_of_prop_set prop_set :: 
                   List.map C.actlit_p0_of_clause r_pred_i)))
            
            trace

        in
        
        (* Clause is relative inductive to this frame *)
        let is_rel_inductive () = 

          (* Activation literals in unsat core of query *)
          let core_actlits_trans = SMTSolver.get_unsat_core_lits solver in

          SMTSolver.trace_comment 
            solver
            "block: Check I |= C to get unsat core.";
          
          (* Activation literals in unsat core of I |= C *)
          let core_actlits_init = 
            SMTSolver.check_sat_assuming
              solver

              (* Must be unsat *)
              (fun () -> 

                 (* This should only happen when we are faster than
                    BMC, who has not yet discovered at one-step
                    violation of a property. We wait for messages *)
                 (* Receive messages and update transition system *)
                let rec wait () = 
                  handle_events 
                    solver
                    trans_sys
                    (C.props_of_prop_set prop_set);
                  minisleep 0.01;
                  wait ()
                in
                ignore (wait ()); 

                 (* We won't return from waiting *)
                assert false)

              (* Get literals in unsat core *)
              (fun () -> SMTSolver.get_unsat_core_lits solver)
              
              (* Check I |= C *)
              ((C.actlit_of_frame 0) :: C.actlits_n0_of_clause block_clause)
              
          in
          
          (* Reduce clause to unsat core of R & T |= C *)
          let block_clause_literals_core_n1 = 

            List.fold_left2 

              (fun a t l ->

                if 

                  (* Keep clause literal [l] if activation literals
                     [t] is in unsat core *)
                  List.exists (Term.equal t) core_actlits_trans
                    
                then

                  l :: a

                else

                  a)

              (* Start with empty clause *)
              []

              (* Fold over clause literals and their activation literals *)
              (C.actlits_n1_of_clause block_clause)
              (C.literals_of_clause block_clause)

          in
          
          (* Reduce clause to unsat core of I |= C *)
          let block_clause_literals_core = 

            List.fold_left2 

              (fun a t l ->

                if 

                  (* Keep clause literal [l] if activation literal [t]
                     is in unsat core *)
                  List.exists (Term.equal t) core_actlits_init
                    
                then

                  (* Drop clause literal [l] if it is in accumulator
                     to prevent duplicates *)
                  if List.exists (Term.equal l) a then a else l :: a
                    
                else
                  
                  a)

              (* Start with literal in core of consecution query *)
              block_clause_literals_core_n1

              (* Fold over clause literals and their activation literals *)
              (C.actlits_n0_of_clause block_clause)
              (C.literals_of_clause block_clause)

          in
          
          SMTSolver.trace_comment
            solver
            (Format.asprintf
               "@[<hv>block: Reduced clause@ %a@ with unsat core to@ %a@]"
               Term.pp_print_term (C.term_of_clause block_clause)
               Term.pp_print_term (Term.mk_or block_clause_literals_core));
          
          (* Inductively generalize clause *)
          let block_clause_gen =

            (* Skip unsat core and inductive generalization? *)
            if false then block_clause else

              (* Skip inductive generaliztion? *)
              if false then

                C.clause_of_literals 
                  solver
                  (Some block_clause)
                  block_clause_literals_core

              else

                (Stat.time_fun Stat.pdr_ind_gen_time
                   (fun () -> 
                     ind_generalize 
                       solver
                       prop_set
                       actlits_p0_r_pred_i
                       block_clause
                       block_clause_literals_core))

          in

          SMTSolver.trace_comment
            solver
            (Format.asprintf
               "@[<hv>block: Reduced clause@ %a@ with ind. gen. to@ %a@]"
               Term.pp_print_term (Term.mk_or block_clause_literals_core)
               Term.pp_print_term (C.term_of_clause block_clause_gen));
          
          (* Add blocking clause to all frames up to where it has to
             be blocked *)
          let r_i' = block_clause_gen :: r_i in

          (* DEBUG only 
             assert
             (check_frames solver prop_set clauses_r_succ_i (r_i' :: frames));
          *)

          (* Add cube to block to next higher frame if flag is set *)
          let block_tl' = 

            if 

              Flags.pdr_block_in_future ()

            then

              add_to_block_tl block_clause block_trace block_tl

            else

              block_tl

          in

          (* Update frame size statistics *)
          Stat.set_int_list
            (frame_sizes_block frames trace) 
            Stat.pdr_frame_sizes; 

          (* Add clause to frame and continue with next clauses in
             this frame *)
          block 
            solver
            trans_sys 
            prop_set
            term_tbl
            ((block_clauses_tl, r_i') :: block_tl') 
            frames

        in

        (* Clause is not relative inductive to this frame *)
        let block_in_r_i () =
          
          (* Are there frames below R_i? *)
          match frames with 
              
            (* Bad state is reachable from R_0, we have found a
               counterexample path *)
            | [] -> raise (Counterexample (block_clause :: block_trace))
              
            (* i > 1 and bad state is reachable from R_i-1 *)
            | r_pred_i :: frames_tl -> 
              
              (* Get counterexample from satisfiable query *)
              let cti =
                (* SMTSolver.get_model solver *)
                SMTSolver.get_var_values
                  solver
                  (TransSys.vars_of_bounds trans_sys Numeral.zero Numeral.one)
              in
              
              (* Generalize the counterexample to a list of literals
                 
                 R_i-1[x] & C[x] & T[x,x'] & ~C[x'] is sat *)
              let cti_gen = 
                extrapolate 
                  trans_sys 
                  cti
                  ((C.term_of_clause block_clause ::
                      List.map C.term_of_clause clauses_r_pred_i)
                      |> Term.mk_and)
                  (C.term_of_clause block_clause |> Term.negate)
              in
              
              (* Create a clause with activation literals from generalized
                 counterexample *)
              let block_clause' = 
                C.clause_of_literals solver None (List.map Term.negate cti_gen) 
              in
              
              block 
                solver
                trans_sys 
                prop_set
                term_tbl
                (([block_clause', (block_clause :: block_trace)], 
                  r_pred_i) :: trace) 
                frames_tl
                
        in

        (* Receive and assert new invariants *)
        handle_events solver trans_sys (C.props_of_prop_set prop_set);

        SMTSolver.trace_comment 
          solver
          (Format.sprintf 
             "block: Is blocking clause relative inductive to R_%d?"
             (List.length frames));

        SMTSolver.check_sat_assuming 
          solver
          
          (* If sat: bad state is reachable *)
          block_in_r_i

          (* If unsat: clause is relative inductive and bad state is
             not reachable *)
          is_rel_inductive

          (* Check P[x] & R_i-1[x] & C[x] & T[x,x'] |= C[x'] *)
          (C.actlit_p0_of_clause block_clause :: 
             C.actlits_n1_of_clause block_clause @
             actlits_p0_r_pred_i)

      )


(* *)
let rec partition_rel_inductive
    solver
    trans_sys
    frame
    not_inductive
    maybe_inductive = 
  
  (* All candidate clause are inductive: return clauses show not to be
     inductive and inductive clauses *)
  let all_clauses_inductive () = not_inductive, maybe_inductive in

  (* Some candidate clauses are not inductive: filter out the ones
     that could still be *)
  let some_clauses_not_inductive () =
    
    (* Get model for failed entailment check *)
    let model =
      (* SMTSolver.get_model solver *)
      SMTSolver.get_var_values
        solver
        (TransSys.vars_of_bounds trans_sys Numeral.zero Numeral.one)
    in
        
    (* Separate not inductive terms from potentially inductive terms 
       
       C_1 & ... & C_n & T & ~ (C_1' & ... & C_n') is satisfiable,
       partition C_1', ..., C_n' by their model value, false terms are
       certainly not inductive, true terms can be inductive. *)
    let maybe_inductive', not_inductive_new = 
      List.partition 
        (function c -> 
          C.term_of_clause c
          |> Term.bump_state Numeral.one
          |> Eval.eval_term [] model
          |> Eval.bool_of_value)
        maybe_inductive
    in

    (* Clauses found to be not inductive *)
    let not_inductive' = not_inductive @ not_inductive_new in
    
    (* No clauses are inductive? *)
    if maybe_inductive = [] then (not_inductive', []) else

      (* Continue checking if remaining clauses are inductive *)
      partition_rel_inductive 
        solver
        trans_sys 
        frame
        not_inductive'
        maybe_inductive'
        
  in

  SMTSolver.trace_comment
    solver
    "Checking for inductiveness of clauses";

  (* Conjunction of clauses *)
  let clauses = Term.mk_and (List.map C.term_of_clause maybe_inductive) in

  (* Assert p0 => C_1 & ... & C_n *)
  let actlit_p0 = 
    C.create_and_assert_fresh_actlit solver "rel_ind" clauses C.Actlit_p0
  in

  (* Assert p0 => ~(C_1' & ... & C_n') *)
  let actlit_n1 = 
    C.create_and_assert_fresh_actlit solver "rel_ind" clauses C.Actlit_n1
  in

  (* Are all clauses inductive? 

     Check R & C_1 & ... & C_n & T |= C_1' & ... & C_n'
  *)
  SMTSolver.check_sat_assuming 
    solver
    some_clauses_not_inductive 
    all_clauses_inductive
    (actlit_p0 :: actlit_n1 :: List.map C.actlit_p0_of_clause frame)
    


(* *)
let partition_fwd_prop
    solver
    trans_sys
    prop_set
    frame
    clauses = 

  (* Assert p0 => C_1 & ... & C_n

     Use the same activation literal on lhs for all checks *)
  let actlits_p0 =
    List.map C.actlit_p0_of_clause (frame @ clauses) 
  in

  (* Check until we find a set of clauses that can be propagated
     together *)
  let rec partition_fwd_prop' keep maybe_prop = 

    (* All clause can be forward propagated: return clauses to keep and
       clauses to propagate *)
    let prop_all () = keep, maybe_prop in

    (* Some candidate clauses cannot be propagated: filter out the ones
       that could still be *)
    let keep_some () =

      (* Get model for failed entailment check *)
      let model =
        (* SMTSolver.get_model solver *)
        SMTSolver.get_var_values
          solver
          (TransSys.vars_of_bounds trans_sys Numeral.zero Numeral.one)
      in

      (* Separate not propagateable terms from potentially propagateable
         terms

         C_1 & ... & C_n & T & ~ (C_1' & ... & C_n') is satisfiable,
         partition C_1', ..., C_n' by their model value, false terms are
         certainly not propagateable, true terms might be propagated. *)
      let maybe_prop', keep_new = 
        List.partition 
          (function c -> 
            C.term_of_clause c
            |> Term.bump_state Numeral.one
            |> Eval.eval_term [] model
            |> Eval.bool_of_value)
          maybe_prop
      in

      (* Clauses found not propagateable *)
      let keep' = keep @ keep_new in

      (* No clauses can be propagated? *)
      if maybe_prop' = [] then (keep', []) else

        (* Continue checking if remaining clauses are inductive *)
        partition_fwd_prop' 
          keep'
          maybe_prop'

    in

    SMTSolver.trace_comment
      solver
      "partition_fwd_prop: Checking for forward propagation of clause set";

    (* Assert n1 => ~(C_1' & ... & C_n') *)
    let actlit_n1 = 
      C.create_and_assert_fresh_actlit 
        solver
        "fwd_prop" 
        (List.map C.term_of_clause maybe_prop |> Term.mk_and) 
        C.Actlit_n1
    in

    (* Can all clauses be propagated? 

       Check P[x] & R[x] & T[x,x'] |= C_1[x'] & ... & C_n[x']
    *)
    SMTSolver.check_sat_assuming 
      solver
      keep_some
      prop_all
      (C.actlit_p0_of_prop_set prop_set :: actlit_n1 :: actlits_p0)
    
  in

  (* Check if all clauses can be propagated *)
  partition_fwd_prop' [] clauses


let fwd_propagate solver trans_sys prop_set frames = 

  let rec fwd_propagate' solver trans_sys prop frames =

    function 

      (* After the last frame *)
      | [] -> 

        (* Receive and assert new invariants *)
        handle_events solver trans_sys (C.props_of_prop_set prop_set);

        (* Check inductiveness of blocking clauses? *)
        if Flags.pdr_check_inductive () then 

          (

            SMTSolver.trace_comment
              solver
              "fwd_propagate: Checking for inductiveness of clauses \
               in last frame.";

            (* Find which clauses are inductive relative to the empty
               frame *)
            let non_inductive_clauses, inductive_clauses =
              partition_rel_inductive
                solver
                trans_sys
                []
                []
                prop
            in

            if not (inductive_clauses = []) then 

              (

                (* Convert clauses to terms *)
                let inductive_terms =
                  List.map C.term_of_clause inductive_clauses 
                in

                (* Broadcast inductive clauses as invariants *)
                List.iter 
                  (Event.invariant (TransSys.get_scope trans_sys))
                  inductive_terms;

                (* Increment statistics *)
                Stat.incr 
                  ~by:(List.length inductive_clauses) 
                  Stat.pdr_inductive_blocking_clauses;

                (* Add inductive blocking clauses as invariants *)
                List.iter (TransSys.add_invariant trans_sys) inductive_terms;

                SMTSolver.trace_comment
                  solver
                  "fwd_propagate: Asserting new invariants.";

                (* Add invariants to solver instance *)
                List.iter 
                  (function t -> 
                    SMTSolver.assert_term solver t;
                    Term.bump_state Numeral.one t |> SMTSolver.assert_term solver) 
                  inductive_terms

              );

            (* Add a new frame with the non-inductive clauses *)
            let frames' = non_inductive_clauses :: frames in

            (* DEBUG only
            assert (check_frames solver prop_set [] frames');
            *)

            frames'

          )

        else

          (* Add a new frame with clauses to propagate *)
          let frames' = prop :: frames in

          (* DEBUG only
          assert (check_frames solver prop_set [] frames');
          *)

          frames'


      (* Frames in ascending order *)
      | frame :: frames_tl -> 

        (* Receive and assert new invariants *)
        handle_events solver trans_sys (C.props_of_prop_set prop_set);

        SMTSolver.trace_comment
          solver
          (Format.sprintf 
             "fwd_propagate: Checking forward propagation of clauses \
              in frame %d."
             (succ (List.length frames)));

        let frames_tl_full = 
          List.fold_left (fun a f -> f @ a) [] frames_tl
        in

        (* Separate clauses that propagate from clauses to keep in
           this frame *)
        let keep, fwd = 
          partition_fwd_prop
            solver
            trans_sys
            prop_set
            frames_tl_full
            (frame @ prop)
        in

        (* Update statistics *)
        Stat.incr 
          ~by:(List.length fwd) 
          Stat.pdr_fwd_propagated;

        (* DEBUG only
        assert
          (check_frames'
             solver
             prop_set
             (frames_tl_full @ fwd)
             (keep :: frames));
        *)

        (* All clauses propagate? *)
        if keep = [] then 

          (

            let ind_inv = 
              (List.fold_left 
                 (fun a c -> List.map C.term_of_clause c @ a) 
                 (List.map C.term_of_clause fwd)
                 frames_tl)
              |> Term.mk_and
            in

            let ind_inv_p0, ind_inv_n0, ind_inv_n1 = 

              let mk = 
                C.create_and_assert_fresh_actlit
                  solver
                  "ind_inv"
                  ind_inv
              in

              mk C.Actlit_p0, mk C.Actlit_n0, mk C.Actlit_n1

            in

            assert
              (SMTSolver.check_sat_assuming
                 solver
                 (function _ -> false)
                 (function _ -> true)
                 [C.actlit_of_frame 0; ind_inv_n0]); 

            assert
              (SMTSolver.check_sat_assuming
                 solver
                 (function _ -> false)
                 (function _ -> true)
                 [C.actlit_p0_of_prop_set prop_set; ind_inv_p0; ind_inv_n1]); 

            (* Fixpoint found, this frame is equal to the next *)
            raise (Success (List.length frames))

          )

        else

          (

            (* Propagate clauses in next frame *)
            fwd_propagate' 
              solver
              trans_sys
              fwd
              (keep :: frames)
              frames_tl

          )

  in

  (* Forward propagate all clauses and add a new frame *)
  fwd_propagate'
    solver
    trans_sys
    []
    []
    (List.rev frames)

             
(*
   TODO: After a restart we want to propagate all used blocking
   clauses into R_1. *)
let rec pdr solver trans_sys prop_set frames =

  (* Must have checked for 0 and 1 step counterexamples, either by
     delegating to BMC or before this point *)
  let bmc_checks_passed prop_set =

    (* Every property is either invariant or at least 1-true *)
    List.for_all 
      (fun (p, _) -> match TransSys.get_prop_status trans_sys p with
        | TransSys.PropInvariant -> true
        | TransSys.PropKTrue k when k >= 1 -> true
        | _ -> false)
      (C.props_of_prop_set prop_set)

  in

  (* Current k is length of trace *)
  let pdr_k = succ (List.length frames) in

  Event.log L_info "PDR main loop at k=%d" pdr_k;

  Event.progress pdr_k;

  Stat.set pdr_k Stat.pdr_k;

  Stat.start_timer Stat.pdr_fwd_prop_time;

  let frames' =

    try 

      (* Forward propagate clauses in all frames *)
      fwd_propagate
        solver
        trans_sys
        prop_set
        frames
        
    (* Fixed point reached *)
    with Success pdr_k -> 

      if 

        (* No 0- or 1-step countexample? *)
        bmc_checks_passed prop_set 
          
      then

        (* Property is proved *)
        raise (Success pdr_k) 

      else

        (* Wait until BMC process has passed k=1 *)
        let rec wait_for_bmc () = 

          (* Receive messages and update transition system *)
          handle_events solver trans_sys (C.props_of_prop_set prop_set);

          (* No 0- or 1-step countexample? *)
          if bmc_checks_passed prop_set then

            (* Raise exception again *)
            raise (Success pdr_k)

          else

            (

              (* Delay *)
              minisleep 0.1;

              (* Wait *)
              wait_for_bmc ()

            )

        in

        (* Wait until BMC has passed k=1 *)
        wait_for_bmc ()

  in

  Stat.record_time Stat.pdr_fwd_prop_time;

  Stat.set_int_list (frame_sizes frames') Stat.pdr_frame_sizes;

  Stat.start_timer Stat.pdr_strengthen_time;

  (* Recursively block counterexamples in frontier frame *)
  let frames'' = 
    block
      solver
      trans_sys
      prop_set
      ()
      []
      frames' 
  in

  Stat.record_time Stat.pdr_strengthen_time;

  Stat.set_int_list (frame_sizes frames'') Stat.pdr_frame_sizes;

  Stat.update_time Stat.pdr_total_time; 

  (* Output statistics *)
  if output_on_level L_info then print_stats ();

  (* No reachable state violates the property, continue with next k *)
  pdr solver trans_sys prop_set frames''

(* Get a values for the state variables at offset [i], add values to
   path, and return an equational constraint at offset zero for values
   from the model *)
let add_to_path model path state_vars i = 

  (* Turn variable instances to state variables and sort list *)
  let model_i, state_eqs =

    List.fold_left
      (fun (m, eq) sv -> 

         let v = Var.mk_state_var_instance sv i in

         let t = 

           match Var.VarHashtbl.find model v with 
             
             | Model.Term t as t_or_l -> t
               
             | exception Not_found -> 

               TermLib.default_of_type 
                 (StateVar.type_of_state_var sv)
                                         
             | Model.Lambda _ -> assert false
               
         in

         (* Create equation *)
         ((sv, Model.Term t) :: m), 
         Term.mk_eq 
           [Term.mk_var 
              (Var.set_offset_of_state_var_instance Numeral.zero v);
            t]
         :: eq)

      ([], [])
      state_vars

  in
  
  (* Join values of model at current instant to result *)
  let path' = 
    list_join
      StateVar.equal_state_vars
      (List.sort
         (fun (sv1, _) (sv2, _) -> StateVar.compare_state_vars sv1 sv2)
         model_i)
      path
  in

  (* Conjunction of equations to constrain previous state to be equal
     to unprimed state in model *)
  let state = Term.mk_and state_eqs in
  
  (* Return path with state added and constraint for state *)
  (path', state)


(* Extract a concrete counterexample from a sequence of blocking
   clauses *)
let extract_cex_path solver trans_sys trace = 

  (* State variables of the transition system *)
  let state_vars = TransSys.state_vars trans_sys in

  SMTSolver.trace_comment
    solver
    "extract_cex_path: extracting concrete counterexample trace.";

  (* Find a state in the head of the sequence of blocking clauses and
     add to the path. Use the activation literal [pre_state] to
     constrain the previous state to the one in the path. *)
  let rec extract_cex_path' path pre_state = function
    
    | [] -> 

      (* Return trace in order *)
      List.map 
        (fun (sv, vl) -> (sv, List.rev vl))
        path
      
    (* Take first blocking clause *)
    | r_i :: tl -> 
      
      (* Find a state in the blocking clause, starting from the given
         state *)
      SMTSolver.check_sat_assuming
        solver

        (fun () -> 
           
           (* Add primed state to path, get equational constraint for
              state *)
           let path', state = 
             add_to_path
               (SMTSolver.get_model solver)
               path
               (TransSys.state_vars trans_sys)
               Numeral.one
           in

           (* Activation literal for state *)
           let actlit_p0_state =
             C.create_and_assert_fresh_actlit
               solver
               "cex_path"
               state
               C.Actlit_p0
           in
           
           (* Recurse to continue path out of succeeding blocking
              clause *)
           extract_cex_path' path' actlit_p0_state tl)
        
        (* Counterexample trace must be satisfiable *)
        (fun _ -> assert false)
        
        (* Assume previous state and blocking clause *)
        (pre_state :: C.actlits_n1_of_clause r_i)
        
  in

  (* Start path from initial state into first blocking clause, get
     activation literal for state in R_1 *)
  let init_path, state_init = 
    match trace with 

      (* Must have at least one state *)
      | [] -> assert false

      (* First blocking clause is successor of initial state *)
      | r_1 :: _ -> 

        (* Find an initial state with the first blocking clause as
           successor *)
        SMTSolver.check_sat_assuming 
          solver

          (fun () ->

             (* Add unprimed state to empty path, get equational
                constraint for state *)
             add_to_path
               (SMTSolver.get_model solver)
               []
               (TransSys.state_vars trans_sys)
               Numeral.zero)

          (* Counterexample trace must be satisfiable *)
          (fun _ -> assert false)

          (* Assume initial state and blocking clause *)
          ((C.actlit_of_frame 0) ::
           C.actlits_n1_of_clause r_1)

  in

  (* Activation literal for state *)
  let actlit_p0_state_init =
    C.create_and_assert_fresh_actlit
      solver
      "cex_path"
      state_init
      C.Actlit_p0
  in

  (* Extract concrete counterexample starting in a state leading to
     the first blocking clause *)
  extract_cex_path' init_path actlit_p0_state_init trace


(* 

   TODO: Return the maximal R for which P & R & T |= P holds, where R
   contains the blocking clauses before a restart. Therefore we know
   that I |= R. *)
let add_to_r1 clauses = []


(* Helper function for restarts *)
let rec restart_loop trans_sys solver props = 

  (* Exit if no properties left to prove *)
  if props = [] then () else

    (* Properties to prove after restart *)
    let props' = 
      
      try 
        
        (* Reset statistics about frames on restart *)
        Stat.set_int_list [] Stat.pdr_frame_sizes;
        Stat.set_int_list [] Stat.pdr_counterexamples;

        (* Get activation literals for current property set *)
        let prop_set =
          C.prop_set_of_props solver props
        in
        
        (* Run PDR procedure *)
        pdr
          solver 
          trans_sys 
          prop_set
          []

      with 

        (* All propertes are valid *)
        | Success k -> 

          (

            (* Send out valid properties *)
            List.iter
              (fun (p, _) -> 
                 Event.prop_status TransSys.PropInvariant trans_sys p) 
              props;

            (* No more properties remaining *)
            []

          )
          
        (* Some property is invalid *)
        | Counterexample trace -> 

          (

            (* Extract counterexample from sequence of blocking
               clauses *)
            let cex_path =
              extract_cex_path
                solver
                trans_sys
                trace
            in

            debug pdr
                "@[<v>Counterexample:@,@[<hv>%a@]@]"
                (Event.pp_print_path_pt trans_sys false) cex_path
            in

            (* Check which properties are disproved *)
            let props', props_false =

<<<<<<< HEAD
            raise (Success (List.length frames, ind_inv))
=======
              List.fold_left
                (fun (props', props_false) (p, t) -> 
>>>>>>> 2f121756

                   if 

                     (* Property is false along path? *)
                     TransSys.exists_eval_on_path
                       (TransSys.uf_defs trans_sys)
                       ((=) (Eval.ValBool false))
                       t
                       (Model.path_of_list cex_path)

                   then

                     (Event.prop_status 
                        (TransSys.PropFalse cex_path) 
                        trans_sys 
                        p;

                      Event.log
                        L_info 
                        "Property %s disproved by PDR"
                        p;

                      (props', p :: props_false))

                   else

                     (Event.log
                        L_info 
                        "Property %s not disproved by PDR"
                        p;

                      ((p, t) :: props', props_false)))

                ([], [])
                props
            in

            debug pdr
                "Disproved %a, continuing with %a"
                (pp_print_list
                   (fun ppf n -> Format.fprintf ppf "%s" n)
                   "@ ")
                props_false
                (pp_print_list
                   (fun ppf (n, _) -> Format.fprintf ppf "%s" n)
                   "@ ")
                props'
            in

            assert (not (props_false = []));

            props'

          )

        | Disproved prop -> 


          (* Check which properties are disproved *)
          let props' =

            List.fold_left
              (fun accum (p, t) -> 

                 (* Property is disproved? *)
                 if TransSys.is_disproved trans_sys p then

                   (* Remove property disproved property from
                        properties to prove *)
                   accum

                 else 

                   (* Keep property *)
                   (p, t) :: accum)

              []
              props
          in

          props'

        (* Formuala is not in linear integer arithmetic *)
        | Presburger.Not_in_LIA -> 

          (

            Event.log
              L_info
              "Problem contains real valued variables, \
               switching off approximate QE";

            Flags.set_pdr_qe `Z3;

            props

          )

        (* Restart for other reason *)
        | Restart -> props

    in

    if not (props' = []) then 

      (              

        Event.log
          L_info 
          "@[<h>Restarting PDR with properties @[<h>%a@]@]"
          (pp_print_list
             (fun ppf (n, _) -> Format.fprintf ppf "%s" n)
             "@ ")
          props';

        Stat.incr Stat.pdr_restarts);

    (* Restart with remaining properties *)
    restart_loop trans_sys solver props'
    
<<<<<<< HEAD
    List.for_all 
      (fun (p, _) -> match TransSys.get_prop_status trans_sys p with
         | TransSys.PropInvariant _ -> true
         | TransSys.PropKTrue k when k >= 1 -> true
         | _ -> false)
      props

  in

  (debug pdr 
      "Main loop, k=%d" 
      (succ (List.length frames))
   in

   let pdr_k = succ (List.length frames) in

   Event.log L_info "PDR main loop at k=%d" pdr_k;

   Event.progress pdr_k;

   Stat.set pdr_k Stat.pdr_k);

  handle_events solvers trans_sys props;

  (debug pdr 
      "@[<v>Frames before forward propagation@,@[<hv>%a@]@]"
      pp_print_frames frames
   in
   
   debug pdr
       "@[<v>Context only contains properties, invariants and the \
        transition relation@,@[<hv>%a@]@]"
       HStringSExpr.pp_print_sexpr_list
       (let r, a = 
         S.T.execute_custom_command solver_frames "get-assertions" [] 1 
        in
        S.fail_on_smt_error r;
        a)
    in
    
    Stat.start_timer Stat.pdr_fwd_prop_time);

  (* Frames after forward propagation *)
  let frames' = 

    try 

      (* Forward propagate and add a new frame *)
      fwd_propagate solvers trans_sys frames 

    (* Fixed point reached *)
    with Success (pdr_k, ind_inv) -> 

      if 

        (* No 0- or 1-step countexample? *)
        bmc_checks_passed props 

      then

        raise (Success (pdr_k, ind_inv)) 

      else
        
        (* Wait until BMC process has passed k=1 *)
        let rec wait_for_bmc () = 

          (* Receive messages and update transition system *)
          handle_events solvers trans_sys props;

          (* No 0- or 1-step countexample? *)
          if bmc_checks_passed props then

            (* Raise exception again *)
            raise (Success (pdr_k, ind_inv))
=======
   
(* Check if the property is valid in the initial state and in the
   successor of the initial state, raise exception [Counterexample] if
   not *)
let rec bmc_checks solver trans_sys props =
>>>>>>> 2f121756

  (* Activation literal for frame, is symbol has been declared *)
  let actlit_R0 = C.actlit_of_frame 0 in

  (* Entailment does not hold: split properties in not falsified and
     falsifiable properties *)
  let not_entailed props k () = 

    (* Get model for all variables of transition system *)
    let model =
      (* SMTSolver.get_model solver *)
      SMTSolver.get_var_values
        solver
        (TransSys.vars_of_bounds trans_sys Numeral.zero Numeral.one)
    in

    (* Extract counterexample from solver *)
    let cex =
      Model.path_from_model
        (TransSys.state_vars trans_sys)
        model
        k 
    in

    (* Evaluate term in model *)
    let eval term =
      Eval.eval_term (TransSys.uf_defs trans_sys) model term
      |> Eval.bool_of_value 
    in

    (* Split properties *)
    let not_falsified, falsifiable =
      List.partition
        (fun (_, term) -> Term.bump_state k term |> eval )
        props
    in

    (* Return not falsified and falsifiable properties with
       counterexample *)
    (not_falsified, Some (cex, falsifiable))

  in

  (* Entailment does hold: return all properties as not falsified and
     none as falsifiable *)
  let all_entailed props () = (props, None) in

  (* Check I |= P for given list of properties *)
  let rec bmc_check check_primed = function 

    (* Terminate if all properties falsifiable *)
    | [] -> [] 

    (* Some properties left to check *)
    | props -> 

      (* Create activation literals and assert formulas for property
         set *)
      let prop_set =
        C.prop_set_of_props solver props
      in 
      
      (* Check satsifiability of I & ~P for all not falsified
         properties P, and partition into not falsified and
         falsifiable *)
      SMTSolver.trace_comment 
        solver
        (Format.sprintf
           "bmc_checks: Check for %s-step counterexample"
           (if check_primed then "one" else "zero"));

      let props', props_falsifiable = 
        SMTSolver.check_sat_assuming
          solver
          (not_entailed
             props
             (if check_primed then Numeral.one else Numeral.zero))
          (all_entailed props)
          (if check_primed then
             (actlit_R0 :: 
                (C.actlit_p0_of_prop_set prop_set :: 
                   C.actlits_n1_of_prop_set prop_set))
           else
             (actlit_R0 :: C.actlits_n0_of_prop_set prop_set))
      in

      (* Some properties falsified? *)
      match props_falsifiable with

        (* Some properties falsifiable *)
        | Some (cex, falsifiable) -> 
          
          (* Broadcast properties as falsified with counterexample *)
          List.iter
            (fun (s, _) ->
               Event.prop_status
                 (TransSys.PropFalse (Model.path_to_list cex))
                 trans_sys
                 s)
            falsifiable;
          
          (* Check remaining properties *)
          bmc_check check_primed props'

        (* No properties falsifiable *)
        | None -> 
          
          (* Broadcast properties as 0-true or 1-true *)
          List.iter 
            (fun (s, _) -> 
               Event.prop_status
                 (TransSys.PropKTrue
                    (if check_primed then 1 else 0))
                 trans_sys
                 s)
            props';
          
          (* Return properties not falsified *)
          props'
          
  in

  (* Check if properties hold in the initial state and filter out
     those that don't *)
  let props' = bmc_check false props in

  (* Check if properties hold in the successor of the initial state
     and filter out those that don't *)
  let props'' = bmc_check true props' in

  (* Return 0-true and 1-true properties *)
  props'' 
  

(* Entry point

     If BMC is not running in parallel, check for zero and one step
     counterexamples.

     Run PDR main loop and catch [Success] and [Counterexample]
     exceptions.

*)
let main trans_sys =

  (* PDR solving starts now *)
  Stat.start_timer Stat.pdr_total_time;

  (* Determine logic for the SMT solver *)
  let logic = TransSys.get_logic trans_sys in

  (* Produce unsat cores in SMT solver if flag is set *)
  let produce_cores = Flags.pdr_tighten_to_unsat_core () in

  (* Create new solver instance *)
  let solver = 
    SMTSolver.create_instance
      ~produce_assignments:true
      ~produce_cores:produce_cores
      logic
      (Flags.smtsolver ())
  in

  (* Save solver instance for clean exit *)
  ref_solver := Some solver;

  (* Declare uninterpreted function symbols *)
  SMTSolver.trace_comment 
    solver
    "main: Declare state variables and define predicates";

  (* Declare uninterpreted function symbols *)
  TransSys.init_define_fun_declare_vars_of_bounds
    trans_sys
    (SMTSolver.define_fun solver)
    (SMTSolver.declare_fun solver)
    Numeral.(~- one) Numeral.one;

  (* Get invariants of transition system *)
  let invars_1 = 
    TransSys.invars_of_bound trans_sys Numeral.one 
  in

  (* Get invariants for current state *)
  let invars_0 = 
    TransSys.invars_of_bound
      trans_sys
       ~one_state_only:true 
       Numeral.zero 
  in

  (* Assert invariants for current state if not empty *)
  if not (invars_0 == Term.t_true) then 

    (SMTSolver.trace_comment solver "main: Assert invariants";
     SMTSolver.assert_term solver invars_0;
     SMTSolver.assert_term solver invars_1);

  (* Create activation literal for frame R_0 *)
  let actconst_r0, actlit_r0 =
    C.actlit_symbol_of_frame 0, C.actlit_of_frame 0
  in 

  (* Declare symbol in solver *)
  SMTSolver.declare_fun solver actconst_r0;

  Stat.incr Stat.pdr_activation_literals;
  
  (* Assert initial state constraint guarded with activation literal

     a_R0 => I[x] *)
  SMTSolver.trace_comment solver "main: Assert guarded initial state";
  SMTSolver.assert_term 
    solver
    (Term.mk_implies
       [actlit_r0;
        (TransSys.init_of_bound trans_sys Numeral.zero)]);

  (* Assert transition relation unguarded

     T[x,x'] *)
  SMTSolver.trace_comment solver "main: Assert unguarded transition relation"; 
  SMTSolver.assert_term 
    solver
    (TransSys.trans_of_bound trans_sys Numeral.one);

  (* Print inductive assertions to file? *)
  (match Flags.pdr_print_to_file () with 

    (* Keep default formatter *)
    | None -> ()

    (* Output to given file *)
    | Some f -> 

      (* Output channel on file *)
      let oc = 
        try open_out f with
          | Sys_error _ -> 
            failwith "Could not open file for inductive assertions"
      in 

      (* Create formatter and store in reference *)
      ppf_inductive_assertions := Format.formatter_of_out_channel oc);

<<<<<<< HEAD
  (* Helper function for restarts *)
  let rec restart_loop props = 

    if props = [] then () else

      (* Properties to prove after restart *)
      let props' = 

        try 

          S.push solver_frames;

          (* Get invariants of transition system *)
          let invars_1 = TransSys.invars_of_bound trans_sys Numeral.one in

          (* Get invariants for current state *)
          let invars_0 = TransSys.invars_of_bound trans_sys Numeral.zero in

          (* Assert invariants for current state if not empty *)
          if not (invars_0 == Term.t_true) then 

            (debug smt 
                "Permanently asserting invariants"
             in

             S.assert_term solver_init invars_0;
             S.assert_term solver_init invars_1);

          (* Assert invariants for current state if not empty *)
          if not (invars_0 == Term.t_true) then 

            (

              (debug smt 
                  "Permanently asserting invariants"
               in

               S.assert_term solver_frames invars_0;
               S.assert_term solver_frames invars_1)

            );

          (* BMC module running in parallel? 

             If BMC is running in parallel, delegate check for zero and one
             step counterexamples to it. All results are tentative until BMC
             has shown that there are no such counterexamples. *)
          if List.mem `BMC (Flags.enable ()) then 

            (Event.log L_info
               "Delegating check for zero and one step counterexamples \
                to BMC process.")

          else

            (* Do check for zero and one step counterexample in solver
               instance [solver_init] *)
            (bmc_checks solver_init trans_sys props);

          (debug smt 
              "Permanently asserting property constraint"
           in

           (* The property is implicit in every R_i *)      
           S.assert_term 
             solver_frames
             (Term.mk_and (List.map snd props));

           (* Reset statistics about frames on restart *)
           Stat.set_int_list [] Stat.pdr_frame_sizes;
           Stat.set_int_list [] Stat.pdr_counterexamples;

           (* Run PDR procedure *)
           pdr
             (solver_init, solver_frames, solver_misc) 
             trans_sys 
             props
             [])

        with 

          (* All propertes are valid *)
          | Success (k, ind_inv) -> 

            (
              (* Certificate = (0-)inductive invariant *)
              let cert = 0, ind_inv in
              
              (* Send out valid properties *)
              List.iter
                (fun (p, _) -> 
                   Event.prop_status (TransSys.PropInvariant cert) trans_sys p) 
                props;

              (* No more properties remaining *)
              []

            )

          (* Some property is invalid *)
          | Counterexample trace -> 

            (

              (* Extract counterexample from sequence of blocking
                 clauses *)
              let cex_path =
                extract_cex_path
                  (solver_init, solver_frames, solver_misc)
                  trans_sys
                  trace
              in

              debug pdr
                "@[<v>Counterexample:@,@[<hv>%a@]@]"
                (Event.pp_print_path_pt trans_sys false) cex_path
              in

              (* Check which properties are disproved *)
              let props', props_false =

                List.fold_left
                  (fun (props', props_false) (p, t) -> 

                     if 

                       (* Property is false along path? *)
                       TransSys.exists_eval_on_path
                         (TransSys.uf_defs trans_sys)
                         ((=) (Eval.ValBool false))
                         t
                         cex_path

                     then

                       (Event.prop_status 
                          (TransSys.PropFalse cex_path) 
                          trans_sys 
                          p;

                        Event.log
                          L_info 
                          "Property %s disproved by PDR"
                          p;

                        (props', p :: props_false))

                     else

                       (Event.log
                          L_info 
                          "Property %s not disproved by PDR"
                          p;
                        
                        ((p, t) :: props', props_false)))

                  ([], [])
                  props
              in
              
              debug pdr
                  "Disproved %a, continuing with %a"
                  (pp_print_list
                     (fun ppf n -> Format.fprintf ppf "%s" n)
                     "@ ")
                  props_false
                  (pp_print_list
                     (fun ppf (n, _) -> Format.fprintf ppf "%s" n)
                     "@ ")
                  props'
              in

              assert (not (props_false = []));

              props'

            )

          | Disproved prop -> 


            (* Check which properties are disproved *)
            let props' =

              List.fold_left
                (fun accum (p, t) -> 

                   (* Property is disproved? *)
                   if TransSys.is_disproved trans_sys p then

                     (* Remove property disproved property from
                          properties to prove *)
                     accum

                   else 

                     (* Keep property *)
                     (p, t) :: accum)

                []
                props
            in

            props'

          (* Formuala is not in linear intege arithmetic *)
          | Presburger.Not_in_LIA -> 

            (

              Event.log
                L_info
                "Problem contains real valued variables, \
                 switching off approximate QE";

              if Flags.smtsolver () = `Z3_SMTLIB then 
                Flags.set_pdr_qe `Z3
              else
                (Event.log 
                   L_fatal
                   "Precise quantifier elimination needs Z3 as SMT solver";
                 failwith "Unsupported SMT solver for options");              

              props

            )
=======
  (* Properties to prove from the transition system *)
  let trans_sys_props = 
    TransSys.props_list_of_bound trans_sys Numeral.zero 
  in
>>>>>>> 2f121756

  (* Check for zero and one step counterexamples and continue with
     remaining properties *)
  let props' =

    (* Is BMC running in parallel? *)
    if List.mem `BMC (Flags.enable ()) then 

      (Event.log L_info
         "Delegating check for zero and one step counterexamples \
          to BMC process.";

       trans_sys_props)

    else

      (* BMC is not running, must check here *)
      bmc_checks
        solver
        trans_sys
        trans_sys_props

  in

  (* Run and restart on disproved properties *)
  restart_loop trans_sys solver props'


(* 
   Local Variables:
   compile-command: "make -C .. -k"
   tuareg-interactive-program: "./kind2.top -I ./_build -I ./_build/SExpr"
   indent-tabs-mode: nil
   End:
*)<|MERGE_RESOLUTION|>--- conflicted
+++ resolved
@@ -18,33 +18,7 @@
 
 open Lib
 
-<<<<<<< HEAD
-
-(* All remaining properties are valid *)
-exception Success of int * Term.t
-
-(* A bad state is reachable *)
-exception Bad_state_reachable
-
-(* Counterexample trace for some property *)
-exception Counterexample of (Clause.t * Clause.t) list 
-
-(* Property disproved by other module *)
-exception Disproved of string
-
-(* Restart for other reason *)
-exception Restart
-
-
-(* Use configured SMT solver *)
-module PDRSolver = SMTSolver.Make (SMTLIBSolver)
-
-
-(* High-level methods for PDR solver *)
-module S = SolverMethods.Make (PDRSolver)
-=======
 module C = Clause
->>>>>>> 2f121756
 
 
 (* ********************************************************************** *)
@@ -102,7 +76,7 @@
 
 
 (* All remaining properties are valid *)
-exception Success of int
+exception Success of int * Term.t
 
 (* Counterexample trace for some property *)
 exception Counterexample of C.t list 
@@ -1443,7 +1417,7 @@
                  [C.actlit_p0_of_prop_set prop_set; ind_inv_p0; ind_inv_n1]); 
 
             (* Fixpoint found, this frame is equal to the next *)
-            raise (Success (List.length frames))
+            raise (Success (List.length frames, ind_inv))
 
           )
 
@@ -1484,7 +1458,7 @@
     (* Every property is either invariant or at least 1-true *)
     List.for_all 
       (fun (p, _) -> match TransSys.get_prop_status trans_sys p with
-        | TransSys.PropInvariant -> true
+        | TransSys.PropInvariant _ -> true
         | TransSys.PropKTrue k when k >= 1 -> true
         | _ -> false)
       (C.props_of_prop_set prop_set)
@@ -1514,7 +1488,7 @@
         frames
         
     (* Fixed point reached *)
-    with Success pdr_k -> 
+    with Success (pdr_k, ind_inv) -> 
 
       if 
 
@@ -1524,7 +1498,7 @@
       then
 
         (* Property is proved *)
-        raise (Success pdr_k) 
+        raise (Success (pdr_k, ind_inv)) 
 
       else
 
@@ -1538,7 +1512,7 @@
           if bmc_checks_passed prop_set then
 
             (* Raise exception again *)
-            raise (Success pdr_k)
+            raise (Success (pdr_k, ind_inv))
 
           else
 
@@ -1798,14 +1772,17 @@
       with 
 
         (* All propertes are valid *)
-        | Success k -> 
+        | Success (k, ind_inv) -> 
 
           (
 
+            (* Certificate = 0-inductive invariant *)
+            let cert = 0, ind_inv in
+            
             (* Send out valid properties *)
             List.iter
               (fun (p, _) -> 
-                 Event.prop_status TransSys.PropInvariant trans_sys p) 
+                 Event.prop_status (TransSys.PropInvariant cert) trans_sys p) 
               props;
 
             (* No more properties remaining *)
@@ -1835,12 +1812,8 @@
             (* Check which properties are disproved *)
             let props', props_false =
 
-<<<<<<< HEAD
-            raise (Success (List.length frames, ind_inv))
-=======
               List.fold_left
                 (fun (props', props_false) (p, t) -> 
->>>>>>> 2f121756
 
                    if 
 
@@ -1961,89 +1934,11 @@
     (* Restart with remaining properties *)
     restart_loop trans_sys solver props'
     
-<<<<<<< HEAD
-    List.for_all 
-      (fun (p, _) -> match TransSys.get_prop_status trans_sys p with
-         | TransSys.PropInvariant _ -> true
-         | TransSys.PropKTrue k when k >= 1 -> true
-         | _ -> false)
-      props
-
-  in
-
-  (debug pdr 
-      "Main loop, k=%d" 
-      (succ (List.length frames))
-   in
-
-   let pdr_k = succ (List.length frames) in
-
-   Event.log L_info "PDR main loop at k=%d" pdr_k;
-
-   Event.progress pdr_k;
-
-   Stat.set pdr_k Stat.pdr_k);
-
-  handle_events solvers trans_sys props;
-
-  (debug pdr 
-      "@[<v>Frames before forward propagation@,@[<hv>%a@]@]"
-      pp_print_frames frames
-   in
-   
-   debug pdr
-       "@[<v>Context only contains properties, invariants and the \
-        transition relation@,@[<hv>%a@]@]"
-       HStringSExpr.pp_print_sexpr_list
-       (let r, a = 
-         S.T.execute_custom_command solver_frames "get-assertions" [] 1 
-        in
-        S.fail_on_smt_error r;
-        a)
-    in
-    
-    Stat.start_timer Stat.pdr_fwd_prop_time);
-
-  (* Frames after forward propagation *)
-  let frames' = 
-
-    try 
-
-      (* Forward propagate and add a new frame *)
-      fwd_propagate solvers trans_sys frames 
-
-    (* Fixed point reached *)
-    with Success (pdr_k, ind_inv) -> 
-
-      if 
-
-        (* No 0- or 1-step countexample? *)
-        bmc_checks_passed props 
-
-      then
-
-        raise (Success (pdr_k, ind_inv)) 
-
-      else
-        
-        (* Wait until BMC process has passed k=1 *)
-        let rec wait_for_bmc () = 
-
-          (* Receive messages and update transition system *)
-          handle_events solvers trans_sys props;
-
-          (* No 0- or 1-step countexample? *)
-          if bmc_checks_passed props then
-
-            (* Raise exception again *)
-            raise (Success (pdr_k, ind_inv))
-=======
    
 (* Check if the property is valid in the initial state and in the
    successor of the initial state, raise exception [Counterexample] if
    not *)
 let rec bmc_checks solver trans_sys props =
->>>>>>> 2f121756
 
   (* Activation literal for frame, is symbol has been declared *)
   let actlit_R0 = C.actlit_of_frame 0 in
@@ -2289,239 +2184,10 @@
       (* Create formatter and store in reference *)
       ppf_inductive_assertions := Format.formatter_of_out_channel oc);
 
-<<<<<<< HEAD
-  (* Helper function for restarts *)
-  let rec restart_loop props = 
-
-    if props = [] then () else
-
-      (* Properties to prove after restart *)
-      let props' = 
-
-        try 
-
-          S.push solver_frames;
-
-          (* Get invariants of transition system *)
-          let invars_1 = TransSys.invars_of_bound trans_sys Numeral.one in
-
-          (* Get invariants for current state *)
-          let invars_0 = TransSys.invars_of_bound trans_sys Numeral.zero in
-
-          (* Assert invariants for current state if not empty *)
-          if not (invars_0 == Term.t_true) then 
-
-            (debug smt 
-                "Permanently asserting invariants"
-             in
-
-             S.assert_term solver_init invars_0;
-             S.assert_term solver_init invars_1);
-
-          (* Assert invariants for current state if not empty *)
-          if not (invars_0 == Term.t_true) then 
-
-            (
-
-              (debug smt 
-                  "Permanently asserting invariants"
-               in
-
-               S.assert_term solver_frames invars_0;
-               S.assert_term solver_frames invars_1)
-
-            );
-
-          (* BMC module running in parallel? 
-
-             If BMC is running in parallel, delegate check for zero and one
-             step counterexamples to it. All results are tentative until BMC
-             has shown that there are no such counterexamples. *)
-          if List.mem `BMC (Flags.enable ()) then 
-
-            (Event.log L_info
-               "Delegating check for zero and one step counterexamples \
-                to BMC process.")
-
-          else
-
-            (* Do check for zero and one step counterexample in solver
-               instance [solver_init] *)
-            (bmc_checks solver_init trans_sys props);
-
-          (debug smt 
-              "Permanently asserting property constraint"
-           in
-
-           (* The property is implicit in every R_i *)      
-           S.assert_term 
-             solver_frames
-             (Term.mk_and (List.map snd props));
-
-           (* Reset statistics about frames on restart *)
-           Stat.set_int_list [] Stat.pdr_frame_sizes;
-           Stat.set_int_list [] Stat.pdr_counterexamples;
-
-           (* Run PDR procedure *)
-           pdr
-             (solver_init, solver_frames, solver_misc) 
-             trans_sys 
-             props
-             [])
-
-        with 
-
-          (* All propertes are valid *)
-          | Success (k, ind_inv) -> 
-
-            (
-              (* Certificate = (0-)inductive invariant *)
-              let cert = 0, ind_inv in
-              
-              (* Send out valid properties *)
-              List.iter
-                (fun (p, _) -> 
-                   Event.prop_status (TransSys.PropInvariant cert) trans_sys p) 
-                props;
-
-              (* No more properties remaining *)
-              []
-
-            )
-
-          (* Some property is invalid *)
-          | Counterexample trace -> 
-
-            (
-
-              (* Extract counterexample from sequence of blocking
-                 clauses *)
-              let cex_path =
-                extract_cex_path
-                  (solver_init, solver_frames, solver_misc)
-                  trans_sys
-                  trace
-              in
-
-              debug pdr
-                "@[<v>Counterexample:@,@[<hv>%a@]@]"
-                (Event.pp_print_path_pt trans_sys false) cex_path
-              in
-
-              (* Check which properties are disproved *)
-              let props', props_false =
-
-                List.fold_left
-                  (fun (props', props_false) (p, t) -> 
-
-                     if 
-
-                       (* Property is false along path? *)
-                       TransSys.exists_eval_on_path
-                         (TransSys.uf_defs trans_sys)
-                         ((=) (Eval.ValBool false))
-                         t
-                         cex_path
-
-                     then
-
-                       (Event.prop_status 
-                          (TransSys.PropFalse cex_path) 
-                          trans_sys 
-                          p;
-
-                        Event.log
-                          L_info 
-                          "Property %s disproved by PDR"
-                          p;
-
-                        (props', p :: props_false))
-
-                     else
-
-                       (Event.log
-                          L_info 
-                          "Property %s not disproved by PDR"
-                          p;
-                        
-                        ((p, t) :: props', props_false)))
-
-                  ([], [])
-                  props
-              in
-              
-              debug pdr
-                  "Disproved %a, continuing with %a"
-                  (pp_print_list
-                     (fun ppf n -> Format.fprintf ppf "%s" n)
-                     "@ ")
-                  props_false
-                  (pp_print_list
-                     (fun ppf (n, _) -> Format.fprintf ppf "%s" n)
-                     "@ ")
-                  props'
-              in
-
-              assert (not (props_false = []));
-
-              props'
-
-            )
-
-          | Disproved prop -> 
-
-
-            (* Check which properties are disproved *)
-            let props' =
-
-              List.fold_left
-                (fun accum (p, t) -> 
-
-                   (* Property is disproved? *)
-                   if TransSys.is_disproved trans_sys p then
-
-                     (* Remove property disproved property from
-                          properties to prove *)
-                     accum
-
-                   else 
-
-                     (* Keep property *)
-                     (p, t) :: accum)
-
-                []
-                props
-            in
-
-            props'
-
-          (* Formuala is not in linear intege arithmetic *)
-          | Presburger.Not_in_LIA -> 
-
-            (
-
-              Event.log
-                L_info
-                "Problem contains real valued variables, \
-                 switching off approximate QE";
-
-              if Flags.smtsolver () = `Z3_SMTLIB then 
-                Flags.set_pdr_qe `Z3
-              else
-                (Event.log 
-                   L_fatal
-                   "Precise quantifier elimination needs Z3 as SMT solver";
-                 failwith "Unsupported SMT solver for options");              
-
-              props
-
-            )
-=======
   (* Properties to prove from the transition system *)
   let trans_sys_props = 
     TransSys.props_list_of_bound trans_sys Numeral.zero 
   in
->>>>>>> 2f121756
 
   (* Check for zero and one step counterexamples and continue with
      remaining properties *)

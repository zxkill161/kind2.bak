(* This file is part of the Kind 2 model checker.

   Copyright (c) 2015 by the Board of Trustees of the University of Iowa

   Licensed under the Apache License, Version 2.0 (the "License"); you
   may not use this file except in compliance with the License.  You
   may obtain a copy of the License at

   http://www.apache.org/licenses/LICENSE-2.0 

   Unless required by applicable law or agreed to in writing, software
   distributed under the License is distributed on an "AS IS" BASIS,
   WITHOUT WARRANTIES OR CONDITIONS OF ANY KIND, either express or
   implied. See the License for the specific language governing
   permissions and limitations under the License. 

*)

include GenericSMTLIBDriver

(* Configuration for Z3 *)
let cmd_line 
    logic
    produce_assignments
    produce_proofs
    produce_cores
    produce_interpolants = 

  (* Path and name of Z3 executable *)
  let z3_bin = Flags.z3_bin () in
  [| z3_bin; "-smt2"; "-in" |]


(* Command to limit check-sat in Z3 to run for the given numer of ms
   at most *)
let check_sat_limited_cmd ms = 
  Format.sprintf "(check-sat-using (try-for smt %d))" ms


let check_sat_assuming_supported () = Flags.smt_check_sat_assume ()

let check_sat_assuming_cmd () = "check-sat"

let headers () = 
<<<<<<< HEAD
  "(set-option :interactive-mode true)" :: 
  (if Flags.smt_check_sat_assume () then
     [] 
   else
     ["(set-option :global-decls true)"])

=======
  ["(set-option :interactive-mode true)"]
>>>>>>> 150ddf28

let string_of_logic l =
  let open TermLib in
  let open TermLib.FeatureSet in
  match l with
  | `Inferred l when is_empty l -> "QF_UF"
  | `Inferred l when mem IA l && mem RA l ->
    if mem Q l then "AUFLIRA"
    else "QF_AUFLIRA"
  | _ -> GenericSMTLIBDriver.string_of_logic l
    
let pp_print_logic fmt l = Format.pp_print_string fmt (string_of_logic l)<|MERGE_RESOLUTION|>--- conflicted
+++ resolved
@@ -42,16 +42,7 @@
 let check_sat_assuming_cmd () = "check-sat"
 
 let headers () = 
-<<<<<<< HEAD
-  "(set-option :interactive-mode true)" :: 
-  (if Flags.smt_check_sat_assume () then
-     [] 
-   else
-     ["(set-option :global-decls true)"])
-
-=======
   ["(set-option :interactive-mode true)"]
->>>>>>> 150ddf28
 
 let string_of_logic l =
   let open TermLib in

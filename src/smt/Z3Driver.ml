(* This file is part of the Kind 2 model checker.

   Copyright (c) 2015 by the Board of Trustees of the University of Iowa

   Licensed under the Apache License, Version 2.0 (the "License"); you
   may not use this file except in compliance with the License.  You
   may obtain a copy of the License at

   http://www.apache.org/licenses/LICENSE-2.0 

   Unless required by applicable law or agreed to in writing, software
   distributed under the License is distributed on an "AS IS" BASIS,
   WITHOUT WARRANTIES OR CONDITIONS OF ANY KIND, either express or
   implied. See the License for the specific language governing
   permissions and limitations under the License. 

*)

include GenericSMTLIBDriver

(* Configuration for Z3 *)
let cmd_line
    logic
    timeout
    produce_assignments
    produce_proofs
    produce_cores
    minimize_cores
    produce_interpolants = 

  (* Path and name of Z3 executable *)
  let z3_bin = Flags.Smt.z3_bin () in
<<<<<<< HEAD
  if timeout > 0
  then [| z3_bin; "-smt2"; Printf.sprintf "-T:%n" timeout ; "-in" |]
  else [| z3_bin; "-smt2"; "-in" |]

=======
  let base_cmd = [| z3_bin; "-smt2"; "-in" |] in
  if Flags.timeout_wall () > 0. then (
    let timeout =
      let timeout_val = Stat.remaining_timeout () +. 1.0 in
      Format.sprintf "-T:%.0f" (timeout_val |> ceil)
    in
    Array.append base_cmd [| timeout |]
  )
  else base_cmd
>>>>>>> 11397c7d

(* Command to limit check-sat in Z3 to run for the given numer of ms
   at most *)
let check_sat_limited_cmd ms = 
  Format.sprintf "(check-sat-using (try-for smt %d))" ms


let headers timeout minimize_cores =
  ["(set-option :interactive-mode true)"] @
  (* Core minimization only supported by Z3 for now *)
  (if minimize_cores then ["(set-option :smt.core.minimize true)"] else [])
  (* Hard timeout is already set in cmd_line *)
  (*(if timeout > 0 then [Printf.sprintf "(set-option :timeout %i)" timeout] else [])*)

let string_of_logic l =
  let open TermLib in
  let open TermLib.FeatureSet in
  match l with
  | `Inferred l when mem IA l && mem RA l ->
    if mem Q l then "AUFLIRA"
    else "QF_AUFLIRA"
  | _ -> GenericSMTLIBDriver.string_of_logic l
    
let pp_print_logic fmt l = Format.pp_print_string fmt (string_of_logic l)<|MERGE_RESOLUTION|>--- conflicted
+++ resolved
@@ -30,22 +30,29 @@
 
   (* Path and name of Z3 executable *)
   let z3_bin = Flags.Smt.z3_bin () in
-<<<<<<< HEAD
-  if timeout > 0
-  then [| z3_bin; "-smt2"; Printf.sprintf "-T:%n" timeout ; "-in" |]
-  else [| z3_bin; "-smt2"; "-in" |]
 
-=======
+  let timeout_global =
+    if Flags.timeout_wall () > 0.
+    then Stat.remaining_timeout () +. 1.0
+    else Float.infinity
+  in
+  let timeout_local =
+    if timeout > 0
+    then float_of_int timeout
+    else Float.infinity
+  in
+  let timeout =
+    if timeout_global < timeout_local then timeout_global else timeout_local
+  in
+
   let base_cmd = [| z3_bin; "-smt2"; "-in" |] in
-  if Flags.timeout_wall () > 0. then (
-    let timeout =
-      let timeout_val = Stat.remaining_timeout () +. 1.0 in
-      Format.sprintf "-T:%.0f" (timeout_val |> ceil)
+  if timeout < Float.infinity then (
+    let timeout = 
+      Format.sprintf "-T:%.0f" (timeout |> ceil)
     in
     Array.append base_cmd [| timeout |]
   )
   else base_cmd
->>>>>>> 11397c7d
 
 (* Command to limit check-sat in Z3 to run for the given numer of ms
    at most *)

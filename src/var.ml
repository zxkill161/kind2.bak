(* This file is part of the Kind 2 model checker.

   Copyright (c) 2014 by the Board of Trustees of the University of Iowa

   Licensed under the Apache License, Version 2.0 (the "License"); you
   may not use this file except in compliance with the License.  You
   may obtain a copy of the License at

   http://www.apache.org/licenses/LICENSE-2.0 

   Unless required by applicable law or agreed to in writing, software
   distributed under the License is distributed on an "AS IS" BASIS,
   WITHOUT WARRANTIES OR CONDITIONS OF ANY KIND, either express or
   implied. See the License for the specific language governing
   permissions and limitations under the License. 

*)

open Lib


(* ********************************************************************* *)
(* Types and hash-consing                                                *)
(* ********************************************************************* *)


(* An variable in a term 

   All variables are instances of state variables for now. *)
type var = 

  (* Variable is an instance of a state variable *)
  | StateVarInstance of StateVar.t * Numeral.t

  (* Variable is a constant state variable *)
  | ConstStateVar of StateVar.t

  (* Free variable to be bound to in a let expression or by a
     quantifier *)
  | FreeVar of HString.t * Type.t


(* A private type that cannot be constructed outside this module

   This is necessary to ensure the invariant that all subterms of a
   term are hashconsed. We can construct and thus pattern match on the
   {!var} type, but not on the {!var_node} type *)
type var_node = var


(* Properties of a variable

   Only keep essential properties here that are shared by all
   modules. For local properties use a hashtable in the respective
   module.

   No properties for now *)
type var_prop = unit


(* Hashconsed variable *)
type t = (var_node, var_prop) Hashcons.hash_consed


(* Hashing and equality on variables *)
module Var_node = struct

  (* The type of a variable *)
  type t = var_node

  (* Properties of a variable

     No properties for now *)
  type prop = var_prop

  (* Equality of two variables *)
  let equal v1 v2 = match v1, v2 with

    (* Two state variable instances *)
    | StateVarInstance (sv1, i1), StateVarInstance (sv2, i2) ->

      (* Equal if the state variables are equal and the indexes are
         equal *)
      StateVar.equal_state_vars sv1 sv2 && Numeral.equal i1 i2

    (* Two constant state variables *)
    | ConstStateVar sv1, ConstStateVar sv2 ->

      (* Equal if the state variables are equal *)
      StateVar.equal_state_vars sv1 sv2

    (* Two free variables *)
    | FreeVar (s1, t1), FreeVar (s2, t2) -> 

      (* Equal if the hashconsed strings are physically equal and the
         type are physically equal *)
      s1 == s2 && t1 == t2 

    | _ -> false

  (* Return hash of a variable *)
  let hash = function

    | StateVarInstance (sv, i) -> 
      
      (abs
         ((StateVar.hash_state_var sv) *
          (Numeral.(succ i |> succ |> to_int)) mod max_int))
      
    | ConstStateVar sv -> StateVar.hash_state_var sv

    | FreeVar (s, _) -> HString.hash s

end


(* Hashconsed variables *)
module Hvar = Hashcons.Make (Var_node)


(* Storage for hashconsed variables *)
let ht = Hvar.create 251

let stats () = Hvar.stats ht

(* ********************************************************************* *)
(* Hashtables, maps and sets                                             *)
(* ********************************************************************* *)


(* Comparison function on variables *)
let compare_vars = Hashcons.compare

(* Equality function on variables *)
let equal_vars = Hashcons.equal 

(* Hashing function on variables *)
let hash_var = Hashcons.hash 


(* Module as input to functors *)
module HashedVar = struct 

  (* Dummy type to prevent writing [type t = t] which is cyclic *)
  type z = t
  type t = z

  (* Compare tags of hashconsed variables for equality *)
  let equal = equal_vars
    
  (* Use hash of variables *)
  let hash = hash_var

end

(* Module as input to functors *)
module OrderedVar = struct 

  (* Dummy type to prevent writing [type t = t] which is cyclic *)
  type z = t
  type t = z

  (* Compare tags of hashconsed variables *)
  let compare = compare_vars

end

(* Hashtable of variables *)
module VarHashtbl = Hashtbl.Make (HashedVar)

(* Set of variables

   Try to turn this into a patricia set with Hset for another small
   gain in efficiency. *)
module VarSet = Set.Make (OrderedVar)


(* Map of variables

   Try to turn this into a patricia set with Hset for another small
   gain in efficiency. *)
module VarMap = Map.Make (OrderedVar)


(* ********************************************************************* *)
(* Pretty-printing                                                       *)
(* ********************************************************************* *)


(* Pretty-print a variable *)
let pp_print_var_node ppf = function 

  (* Pretty-print an instance of a state variable *)
  | StateVarInstance (v, o) ->
    Format.fprintf ppf 
      "%a@%a" 
      StateVar.pp_print_state_var v
      Numeral.pp_print_numeral o

  (* Pretty-print a constant state variable *)
  | ConstStateVar v ->
    Format.fprintf ppf 
      "%a" 
      StateVar.pp_print_state_var v
      
  (* Pretty-print a free variable *)
  | FreeVar (s, _) -> 
    Format.fprintf ppf "%a" HString.pp_print_hstring s

(* Pretty-print a variable to the standard formatter *)
let print_var_node = pp_print_var_node Format.std_formatter

(* Pretty-print a hashconsed variable *)
let pp_print_var ppf { Hashcons.node = v } = pp_print_var_node ppf v

(* Pretty-print a hashconsed variable to the standard formatter *)
let print_var = pp_print_var Format.std_formatter 

(* Return a string representation of a hashconsed variable *)
let string_of_var { Hashcons.node = v } = string_of_t pp_print_var_node v 


(* ********************************************************************* *)
(* Accessor functions                                                    *)
(* ********************************************************************* *)


(* Return the type of the variable *)
let type_of_var = function 
  | { Hashcons.node = StateVarInstance (v, _) } -> StateVar.type_of_state_var v
  | { Hashcons.node = ConstStateVar v } -> StateVar.type_of_state_var v
  | { Hashcons.node = FreeVar (_, t) } -> t


(* Return the state variable of a state variable instance *)
let state_var_of_state_var_instance = function 
  | { Hashcons.node = StateVarInstance (v, _) }-> v
  | { Hashcons.node = ConstStateVar v }-> v
  | { Hashcons.node = FreeVar _ } -> 
    raise (Invalid_argument "state_var_of_state_var_instance")


(* Return the offset of a state variable instance *)
let offset_of_state_var_instance = function 
  | { Hashcons.node = StateVarInstance (_, o) } -> o
  | { Hashcons.node = ConstStateVar _ } -> 
    raise (Invalid_argument "offset_of_state_var_instance")
  | { Hashcons.node = FreeVar _ } -> 
    raise (Invalid_argument "offset_of_state_var_instance")

(* Return a string for a free variable *)
let hstring_of_free_var = function 

  | { Hashcons.node = StateVarInstance _ } -> 
    raise (Invalid_argument "hstring_of_free_var")

  | { Hashcons.node = ConstStateVar _ } -> 
    raise (Invalid_argument "hstring_of_free_var")

  | { Hashcons.node = FreeVar (s, _) } -> s


let is_state_var_instance = function 
  | { Hashcons.node = StateVarInstance _ } -> true
  | _ -> false


let is_const_state_var = function 
  | { Hashcons.node = ConstStateVar _ } -> true
  | _ -> false


let is_free_var = function 
  | { Hashcons.node = FreeVar _ } -> true
  | _ -> false


(* ********************************************************************* *)
(* Constructors                                                          *)
(* ********************************************************************* *)


(* Return a hashconsed variable which is a constant state variable *)    
let mk_const_state_var v = 

  (* State variable is constant? *)
  if StateVar.is_const v then

    (* Create and hashcons constant state variable *)
    Hvar.hashcons ht (ConstStateVar v) ()

  else

    raise (Invalid_argument "mk_const_state_var")


(* Return a hashconsed variable which is an instance of a state variable *)    
let mk_state_var_instance v o = 

  (* State variable is constant? *)
  if StateVar.is_const v then

    (* Create and hashcons constant state variable *)
    mk_const_state_var v

  else

    (* Create and hashcons state variable instance *)
    Hvar.hashcons ht (StateVarInstance (v, o)) ()


(* Return a hashconsed variable which is a free variable *)    
let mk_free_var s t = 

  (* Create and hashcons free variable *)
  Hvar.hashcons ht (FreeVar (s, t)) ()


(* Import a variable from a different instance into this hashcons table *)
let import = function 

  | { Hashcons.node = StateVarInstance (v, o) } ->
    
    mk_state_var_instance (StateVar.import v) o

  | { Hashcons.node = ConstStateVar v } ->
    
    mk_const_state_var (StateVar.import v)

  | { Hashcons.node = FreeVar (s, t) } ->

    mk_free_var (HString.import s) (Type.import t)


(* Counter for index of fresh uninterpreted symbols *)
let fresh_var_ids = Type.TypeHashtbl.create 7


(* Return name of a fresh uninterpreted symbol  *)
let rec next_fresh_var_node var_type = 

  let fresh_var_id = 

    try 
      
      Type.TypeHashtbl.find fresh_var_ids var_type 
        
    with Not_found -> 1

  in

  Type.TypeHashtbl.replace fresh_var_ids var_type (succ fresh_var_id);

  let fresh_var_name = 

    HString.mk_hstring 
      (Format.asprintf 
         "__X_%a_%d" 
         Type.pp_print_type var_type
         fresh_var_id)
      
  in

  (* Candidate name for next fresh symbol *)
  let v = 
    FreeVar (fresh_var_name, var_type)
  in

  try 

    (* Check if candidate symbol is already declared *)
    let _ = Hvar.find ht v in
  
    (* Recurse to get another fresh symbol *)
    next_fresh_var_node var_type

  (* Candidiate symbol is not declared and can be used *)
  with Not_found | Hvar.Key_not_found _ -> fresh_var_name
    
    
(* Return a fresh uninterpreted symbol 

   TODO: How to make a completely separate namespace so that a symbol
   declared later does not clash? *)
let mk_fresh_var var_type = 

  (* Get name of a fresh uninterpreted symbol *)
  let v = next_fresh_var_node var_type in

  (* Create symbol with given signature *)
  mk_free_var v var_type 
<<<<<<< HEAD


(* Return a state variable at the given offset *)
let set_offset_of_state_var_instance i = function 

  | { Hashcons.node = StateVarInstance (v, o) } -> 
    mk_state_var_instance v i

  | { Hashcons.node = ConstStateVar _ } as v -> v

  | { Hashcons.node = FreeVar _ } -> 
    raise (Invalid_argument "bump_offset_of_state_var_instance")
=======
>>>>>>> b9864671


(* Add to the offset of a state variable instance

   Negative values are allowed *)
let bump_offset_of_state_var_instance i = function 

  | { Hashcons.node = StateVarInstance (v, o) } -> 
    mk_state_var_instance v Numeral.(o + i)

  | { Hashcons.node = ConstStateVar _ } as v-> v

  | { Hashcons.node = FreeVar _ } -> 
    raise (Invalid_argument "bump_offset_of_state_var_instance")


module StringMap = Map.Make(String)

(* Maps strings to state var instances. *)
let unrolled_var_map = ref StringMap.empty
(* Adds a mapping between [string] and [var]. Returns [true] if
   [string] was already bound in the map. *)
let update_unrolled_var_map string var =
  unrolled_var_map := StringMap.add string var !unrolled_var_map
(* Looks for the value associated to [string]. *)
let find_unrolled_var_map string =
  StringMap.find string !unrolled_var_map

let unrolled_uf_of_state_var_instance = function
  | ({ Hashcons.node = ConstStateVar sv } as var) ->

      (* Getting the uf symbol of the state var. *)
      let uf = StateVar.uf_symbol_of_state_var sv in

      (* Updating the map. *)
      update_unrolled_var_map (UfSymbol.name_of_uf_symbol uf) var ;

      uf

  | ({ Hashcons.node = StateVarInstance (v, o) } as var) ->

     (* Getting the uf symbol of the state var. *)
     let uf = StateVar.uf_symbol_of_state_var v in

     (* Building the string representing the unrolled state var. *)
     let string =
       String.concat
         "@"
         [ UfSymbol.name_of_uf_symbol uf ;
           (* String representation of the offset. *)
           Numeral.string_of_numeral o ]
     in

     (* Updating the map. *)
     update_unrolled_var_map string var ;
     
     (* Declaring the uf. *)
     UfSymbol.(
       mk_uf_symbol
         string (arg_type_of_uf_symbol uf) (res_type_of_uf_symbol uf)
     )

  | _ -> raise (Invalid_argument "unrolled_uf_of_state_var_instance")

(* Declares constant variables as constant ufsymbols using the
    provided function. *)
let rec declare_constant_vars declare = function
  | ({ Hashcons.node = ConstStateVar sv } as var) :: tail ->

      (* Declaring the uf. *)
      declare (unrolled_uf_of_state_var_instance var) ;

      (* Looping. *)
      declare_constant_vars declare tail

  | _ :: tail -> declare_constant_vars declare tail

  | [] -> ()

(* Declares non constant variables as constant ufsymbols using the
    provided function. *)
let rec declare_vars declare = function

  | ({ Hashcons.node = StateVarInstance (v, o) } as var)
    :: tail ->
     
     (* Declaring the uf. *)
     declare (unrolled_uf_of_state_var_instance var) ;

     (* Looping. *)
     declare_vars declare tail

  | _ :: tail -> declare_vars declare tail

  | [] -> ()

(* Gets the state var instance associated with a unrolled
   symbol. Throws [Not_found] if the sym is unknown. *)
let state_var_instance_of_symbol sym =
  Symbol.string_of_symbol sym |> find_unrolled_var_map

(* Gets the state var instance associated with an unrolled
   uninterpreted symbol. Throws [Not_found] if the sym is unknown. *)
let state_var_instance_of_uf_symbol uf_sym =
  UfSymbol.string_of_uf_symbol uf_sym |> find_unrolled_var_map






(*
   Local Variables:
   compile-command: "make -C .. -k"
   tuareg-interactive-program: "./kind2.top -I ./_build -I ./_build/SExpr"
   indent-tabs-mode: nil
   End: 
*)<|MERGE_RESOLUTION|>--- conflicted
+++ resolved
@@ -389,7 +389,6 @@
 
   (* Create symbol with given signature *)
   mk_free_var v var_type 
-<<<<<<< HEAD
 
 
 (* Return a state variable at the given offset *)
@@ -402,8 +401,6 @@
 
   | { Hashcons.node = FreeVar _ } -> 
     raise (Invalid_argument "bump_offset_of_state_var_instance")
-=======
->>>>>>> b9864671
 
 
 (* Add to the offset of a state variable instance

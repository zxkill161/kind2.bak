--- conflicted
+++ resolved
@@ -1,7 +1,4 @@
-<<<<<<< HEAD
-=======
 Kind2Config
->>>>>>> 5a448ba1
 Version
 Decimal
 HString

--- conflicted
+++ resolved
@@ -897,16 +897,9 @@
           (debug smt "%s" cmd in
            execute_command solver cmd 0)
         with 
-<<<<<<< HEAD
-        | `Success -> () 
-        | _ -> raise (Failure ("Failed to add header: "^cmd))
-        | exception _ -> raise (Failure ("Failed to add header: "^cmd))
-    ) headers;
-=======
           | `Success -> () 
           | _ -> raise (Failure ("Failed to add header: "^cmd))
      ) headers;
->>>>>>> 150ddf28
 
 
     (* Return solver instance *)
